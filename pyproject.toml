[project]
name = "dai"
version = "0.1.0"
description = "Distributed AI project of group 2. Combining Computer vision and machine learning to make a automated speed control"
readme = "README.md"
requires-python = "==3.8.20"
dependencies = [
    "carla>=0.9.15",
    "ipykernel>=6.29.5",
    "lightning>=2.3.3",
    "loguru>=0.7.2",
    "numpy>=1.24.4",
    "opencv-python>=4.10.0.84",
    "pygame>=2.6.1",
    "shapely>=2.0.6",
    "ultralytics>=8.3.29",
    "wandb>=0.18.7",
    "gymnasium==1.0.0",
    "ray[rllib]>=2.0.0",
    "tensorflow_probability",
    "stable-baselines3>=2.0.0",
<<<<<<< HEAD
    "keyboard>=0.13.5",
=======
    "pygame-widgets>=1.0.0",
>>>>>>> eb59a142
]

[dependency-groups]
dev = [
    "pytest>=8.3.3",
]<|MERGE_RESOLUTION|>--- conflicted
+++ resolved
@@ -19,11 +19,8 @@
     "ray[rllib]>=2.0.0",
     "tensorflow_probability",
     "stable-baselines3>=2.0.0",
-<<<<<<< HEAD
+    "pygame-widgets>=1.0.0",
     "keyboard>=0.13.5",
-=======
-    "pygame-widgets>=1.0.0",
->>>>>>> eb59a142
 ]
 
 [dependency-groups]
