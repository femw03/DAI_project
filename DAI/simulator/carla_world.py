--- conflicted
+++ resolved
@@ -139,16 +139,9 @@
 
     def setup(self):
         """Spawns the car and external actors"""
-<<<<<<< HEAD
         logger.info("Setup Carla world")
-        world = self.client.world
-        world.delta_seconds = 1 / self.tickrate
-        world.synchronous_mode = True
-=======
-
         self.world.delta_seconds = 1 / self.tickrate
         self.world.synchronous_mode = True
->>>>>>> db0dc9ca
         tm = self.client.get_traffic_manager()
         tm.synchronous_mode = True
         self.setup_car()
@@ -168,15 +161,11 @@
             framecount = 0
             clock = Clock()
             while self.loop_running:
-<<<<<<< HEAD
-                #logger.debug(f"frame: {framecount}   ")
-=======
                 self._notify_tick_listeners()
                 if self.paused:  # Don't tick the world while paused
                     clock.tick()
                     continue
                 logger.debug(f"frame: {framecount}   ")
->>>>>>> db0dc9ca
                 clock.tick(self.tickrate)
                 # self.collision = None # Reset the collision state smartly?
                 self.client.world.tick()
