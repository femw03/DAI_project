version = 1
requires-python = "==3.8.20"
resolution-markers = [
    "platform_machine == 'arm64' and platform_system == 'Darwin' and sys_platform == 'darwin'",
    "platform_machine == 'aarch64' and platform_system == 'Linux' and sys_platform == 'darwin'",
    "(platform_machine != 'aarch64' and platform_machine != 'arm64' and sys_platform == 'darwin') or (platform_machine == 'aarch64' and platform_system != 'Linux' and sys_platform == 'darwin') or (platform_machine == 'arm64' and platform_system != 'Darwin' and sys_platform == 'darwin')",
    "platform_machine == 'arm64' and platform_system == 'Darwin' and sys_platform == 'win32'",
    "platform_machine == 'aarch64' and platform_system == 'Linux' and sys_platform == 'win32'",
    "(platform_machine != 'aarch64' and platform_machine != 'arm64' and sys_platform == 'win32') or (platform_machine == 'aarch64' and platform_system != 'Linux' and sys_platform == 'win32') or (platform_machine == 'arm64' and platform_system != 'Darwin' and sys_platform == 'win32')",
    "platform_machine == 'arm64' and platform_system == 'Darwin' and sys_platform == 'linux'",
    "platform_machine == 'arm64' and platform_system == 'Darwin' and sys_platform != 'darwin' and sys_platform != 'linux' and sys_platform != 'win32'",
    "platform_machine == 'aarch64' and platform_system == 'Linux' and sys_platform == 'linux'",
    "platform_machine == 'aarch64' and platform_system == 'Linux' and sys_platform != 'darwin' and sys_platform != 'linux' and sys_platform != 'win32'",
    "(platform_machine != 'aarch64' and platform_machine != 'arm64' and sys_platform == 'linux') or (platform_machine == 'aarch64' and platform_system != 'Linux' and sys_platform == 'linux') or (platform_machine == 'arm64' and platform_system != 'Darwin' and sys_platform == 'linux')",
    "(platform_machine != 'aarch64' and platform_machine != 'arm64' and sys_platform != 'darwin' and sys_platform != 'linux' and sys_platform != 'win32') or (platform_machine == 'aarch64' and platform_system != 'Linux' and sys_platform != 'darwin' and sys_platform != 'linux' and sys_platform != 'win32') or (platform_machine == 'arm64' and platform_system != 'Darwin' and sys_platform != 'darwin' and sys_platform != 'linux' and sys_platform != 'win32')",
]

[[package]]
name = "absl-py"
version = "2.1.0"
source = { registry = "https://pypi.org/simple" }
sdist = { url = "https://files.pythonhosted.org/packages/7a/8f/fc001b92ecc467cc32ab38398bd0bfb45df46e7523bf33c2ad22a505f06e/absl-py-2.1.0.tar.gz", hash = "sha256:7820790efbb316739cde8b4e19357243fc3608a152024288513dd968d7d959ff", size = 118055 }
wheels = [
    { url = "https://files.pythonhosted.org/packages/a2/ad/e0d3c824784ff121c03cc031f944bc7e139a8f1870ffd2845cc2dd76f6c4/absl_py-2.1.0-py3-none-any.whl", hash = "sha256:526a04eadab8b4ee719ce68f204172ead1027549089702d99b9059f129ff1308", size = 133706 },
]

[[package]]
name = "aiohappyeyeballs"
version = "2.4.3"
source = { registry = "https://pypi.org/simple" }
sdist = { url = "https://files.pythonhosted.org/packages/bc/69/2f6d5a019bd02e920a3417689a89887b39ad1e350b562f9955693d900c40/aiohappyeyeballs-2.4.3.tar.gz", hash = "sha256:75cf88a15106a5002a8eb1dab212525c00d1f4c0fa96e551c9fbe6f09a621586", size = 21809 }
wheels = [
    { url = "https://files.pythonhosted.org/packages/f7/d8/120cd0fe3e8530df0539e71ba9683eade12cae103dd7543e50d15f737917/aiohappyeyeballs-2.4.3-py3-none-any.whl", hash = "sha256:8a7a83727b2756f394ab2895ea0765a0a8c475e3c71e98d43d76f22b4b435572", size = 14742 },
]

[[package]]
name = "aiohttp"
version = "3.10.11"
source = { registry = "https://pypi.org/simple" }
dependencies = [
    { name = "aiohappyeyeballs", marker = "(platform_machine != 'aarch64' and platform_machine != 'arm64' and python_full_version == '3.8.20') or (platform_machine == 'aarch64' and python_full_version == '3.8.20') or (platform_machine == 'aarch64' and platform_system == 'Linux') or (platform_machine == 'arm64' and python_full_version == '3.8.20') or (platform_machine == 'arm64' and platform_system == 'Darwin')" },
    { name = "aiosignal", marker = "(platform_machine != 'aarch64' and platform_machine != 'arm64' and python_full_version == '3.8.20') or (platform_machine == 'aarch64' and python_full_version == '3.8.20') or (platform_machine == 'aarch64' and platform_system == 'Linux') or (platform_machine == 'arm64' and python_full_version == '3.8.20') or (platform_machine == 'arm64' and platform_system == 'Darwin')" },
    { name = "async-timeout", marker = "(platform_machine != 'aarch64' and platform_machine != 'arm64' and python_full_version == '3.8.20') or (platform_machine == 'aarch64' and python_full_version == '3.8.20') or (platform_machine == 'aarch64' and platform_system == 'Linux') or (platform_machine == 'arm64' and python_full_version == '3.8.20') or (platform_machine == 'arm64' and platform_system == 'Darwin')" },
    { name = "attrs", marker = "(platform_machine != 'aarch64' and platform_machine != 'arm64' and python_full_version == '3.8.20') or (platform_machine == 'aarch64' and python_full_version == '3.8.20') or (platform_machine == 'aarch64' and platform_system == 'Linux') or (platform_machine == 'arm64' and python_full_version == '3.8.20') or (platform_machine == 'arm64' and platform_system == 'Darwin')" },
    { name = "frozenlist", marker = "(platform_machine != 'aarch64' and platform_machine != 'arm64' and python_full_version == '3.8.20') or (platform_machine == 'aarch64' and python_full_version == '3.8.20') or (platform_machine == 'aarch64' and platform_system == 'Linux') or (platform_machine == 'arm64' and python_full_version == '3.8.20') or (platform_machine == 'arm64' and platform_system == 'Darwin')" },
    { name = "multidict", marker = "(platform_machine != 'aarch64' and platform_machine != 'arm64' and python_full_version == '3.8.20') or (platform_machine == 'aarch64' and python_full_version == '3.8.20') or (platform_machine == 'aarch64' and platform_system == 'Linux') or (platform_machine == 'arm64' and python_full_version == '3.8.20') or (platform_machine == 'arm64' and platform_system == 'Darwin')" },
    { name = "yarl", marker = "(platform_machine != 'aarch64' and platform_machine != 'arm64' and python_full_version == '3.8.20') or (platform_machine == 'aarch64' and python_full_version == '3.8.20') or (platform_machine == 'aarch64' and platform_system == 'Linux') or (platform_machine == 'arm64' and python_full_version == '3.8.20') or (platform_machine == 'arm64' and platform_system == 'Darwin')" },
]
sdist = { url = "https://files.pythonhosted.org/packages/25/a8/8e2ba36c6e3278d62e0c88aa42bb92ddbef092ac363b390dab4421da5cf5/aiohttp-3.10.11.tar.gz", hash = "sha256:9dc2b8f3dcab2e39e0fa309c8da50c3b55e6f34ab25f1a71d3288f24924d33a7", size = 7551886 }
wheels = [
    { url = "https://files.pythonhosted.org/packages/dd/f2/59165bee7bba0b0634525834c622f152a30715a1d8280f6291a0cb86b1e6/aiohttp-3.10.11-cp38-cp38-macosx_10_9_universal2.whl", hash = "sha256:74baf1a7d948b3d640badeac333af581a367ab916b37e44cf90a0334157cdfd2", size = 592135 },
    { url = "https://files.pythonhosted.org/packages/2e/0e/b3555c504745af66efbf89d16811148ff12932b86fad529d115538fe2739/aiohttp-3.10.11-cp38-cp38-macosx_10_9_x86_64.whl", hash = "sha256:473aebc3b871646e1940c05268d451f2543a1d209f47035b594b9d4e91ce8339", size = 402913 },
    { url = "https://files.pythonhosted.org/packages/31/bb/2890a3c77126758ef58536ca9f7476a12ba2021e0cd074108fb99b8c8747/aiohttp-3.10.11-cp38-cp38-macosx_11_0_arm64.whl", hash = "sha256:c2f746a6968c54ab2186574e15c3f14f3e7f67aef12b761e043b33b89c5b5f95", size = 394013 },
    { url = "https://files.pythonhosted.org/packages/74/82/0ab5199b473558846d72901a714b6afeb6f6a6a6a4c3c629e2c107418afd/aiohttp-3.10.11-cp38-cp38-manylinux_2_17_aarch64.manylinux2014_aarch64.whl", hash = "sha256:d110cabad8360ffa0dec8f6ec60e43286e9d251e77db4763a87dcfe55b4adb92", size = 1255578 },
    { url = "https://files.pythonhosted.org/packages/f8/b2/f232477dd3c0e95693a903c4815bfb8d831f6a1a67e27ad14d30a774eeda/aiohttp-3.10.11-cp38-cp38-manylinux_2_17_ppc64le.manylinux2014_ppc64le.whl", hash = "sha256:e0099c7d5d7afff4202a0c670e5b723f7718810000b4abcbc96b064129e64bc7", size = 1298780 },
    { url = "https://files.pythonhosted.org/packages/34/8c/11972235a6b53d5b69098f2ee6629ff8f99cd9592dcaa620c7868deb5673/aiohttp-3.10.11-cp38-cp38-manylinux_2_17_s390x.manylinux2014_s390x.whl", hash = "sha256:0316e624b754dbbf8c872b62fe6dcb395ef20c70e59890dfa0de9eafccd2849d", size = 1336093 },
    { url = "https://files.pythonhosted.org/packages/03/be/7ad9a6cd2312221cf7b6837d8e2d8e4660fbd4f9f15bccf79ef857f41f4d/aiohttp-3.10.11-cp38-cp38-manylinux_2_17_x86_64.manylinux2014_x86_64.whl", hash = "sha256:5a5f7ab8baf13314e6b2485965cbacb94afff1e93466ac4d06a47a81c50f9cca", size = 1250296 },
    { url = "https://files.pythonhosted.org/packages/bb/8d/a3885a582d9fc481bccb155d082f83a7a846942e36e4a4bba061e3d6b95e/aiohttp-3.10.11-cp38-cp38-manylinux_2_5_i686.manylinux1_i686.manylinux_2_17_i686.manylinux2014_i686.whl", hash = "sha256:c891011e76041e6508cbfc469dd1a8ea09bc24e87e4c204e05f150c4c455a5fa", size = 1215020 },
    { url = "https://files.pythonhosted.org/packages/bb/e7/09a1736b7264316dc3738492d9b559f2a54b985660f21d76095c9890a62e/aiohttp-3.10.11-cp38-cp38-musllinux_1_2_aarch64.whl", hash = "sha256:9208299251370ee815473270c52cd3f7069ee9ed348d941d574d1457d2c73e8b", size = 1210591 },
    { url = "https://files.pythonhosted.org/packages/58/b1/ee684631f6af98065d49ac8416db7a8e74ea33e1378bc75952ab0522342f/aiohttp-3.10.11-cp38-cp38-musllinux_1_2_i686.whl", hash = "sha256:459f0f32c8356e8125f45eeff0ecf2b1cb6db1551304972702f34cd9e6c44658", size = 1211255 },
    { url = "https://files.pythonhosted.org/packages/8f/55/e21e312fd6c581f244dd2ed077ccb784aade07c19416a6316b1453f02c4e/aiohttp-3.10.11-cp38-cp38-musllinux_1_2_ppc64le.whl", hash = "sha256:14cdc8c1810bbd4b4b9f142eeee23cda528ae4e57ea0923551a9af4820980e39", size = 1278114 },
    { url = "https://files.pythonhosted.org/packages/d8/7f/ff6df0e90df6759693f52720ebedbfa10982d97aa1fd02c6ca917a6399ea/aiohttp-3.10.11-cp38-cp38-musllinux_1_2_s390x.whl", hash = "sha256:971aa438a29701d4b34e4943e91b5e984c3ae6ccbf80dd9efaffb01bd0b243a9", size = 1292714 },
    { url = "https://files.pythonhosted.org/packages/3a/45/63f35367dfffae41e7abd0603f92708b5b3655fda55c08388ac2c7fb127b/aiohttp-3.10.11-cp38-cp38-musllinux_1_2_x86_64.whl", hash = "sha256:9a309c5de392dfe0f32ee57fa43ed8fc6ddf9985425e84bd51ed66bb16bce3a7", size = 1233734 },
    { url = "https://files.pythonhosted.org/packages/ec/ee/74b0696c0e84e06c43beab9302f353d97dc9f0cccd7ccf3ee648411b849b/aiohttp-3.10.11-cp38-cp38-win32.whl", hash = "sha256:9ec1628180241d906a0840b38f162a3215114b14541f1a8711c368a8739a9be4", size = 365350 },
    { url = "https://files.pythonhosted.org/packages/21/0c/74c895688db09a2852056abf32d128991ec2fb41e5f57a1fe0928e15151c/aiohttp-3.10.11-cp38-cp38-win_amd64.whl", hash = "sha256:9c6e0ffd52c929f985c7258f83185d17c76d4275ad22e90aa29f38e211aacbec", size = 384542 },
]

[[package]]
name = "aiosignal"
version = "1.3.1"
source = { registry = "https://pypi.org/simple" }
dependencies = [
    { name = "frozenlist", marker = "(platform_machine != 'aarch64' and platform_machine != 'arm64' and python_full_version == '3.8.20') or (platform_machine == 'aarch64' and python_full_version == '3.8.20') or (platform_machine == 'aarch64' and platform_system == 'Linux') or (platform_machine == 'arm64' and python_full_version == '3.8.20') or (platform_machine == 'arm64' and platform_system == 'Darwin')" },
]
sdist = { url = "https://files.pythonhosted.org/packages/ae/67/0952ed97a9793b4958e5736f6d2b346b414a2cd63e82d05940032f45b32f/aiosignal-1.3.1.tar.gz", hash = "sha256:54cd96e15e1649b75d6c87526a6ff0b6c1b0dd3459f43d9ca11d48c339b68cfc", size = 19422 }
wheels = [
    { url = "https://files.pythonhosted.org/packages/76/ac/a7305707cb852b7e16ff80eaf5692309bde30e2b1100a1fcacdc8f731d97/aiosignal-1.3.1-py3-none-any.whl", hash = "sha256:f8376fb07dd1e86a584e4fcdec80b36b7f81aac666ebc724e2c090300dd83b17", size = 7617 },
]

[[package]]
name = "appnope"
version = "0.1.4"
source = { registry = "https://pypi.org/simple" }
sdist = { url = "https://files.pythonhosted.org/packages/35/5d/752690df9ef5b76e169e68d6a129fa6d08a7100ca7f754c89495db3c6019/appnope-0.1.4.tar.gz", hash = "sha256:1de3860566df9caf38f01f86f65e0e13e379af54f9e4bee1e66b48f2efffd1ee", size = 4170 }
wheels = [
    { url = "https://files.pythonhosted.org/packages/81/29/5ecc3a15d5a33e31b26c11426c45c501e439cb865d0bff96315d86443b78/appnope-0.1.4-py2.py3-none-any.whl", hash = "sha256:502575ee11cd7a28c0205f379b525beefebab9d161b7c964670864014ed7213c", size = 4321 },
]

[[package]]
name = "asttokens"
version = "2.4.1"
source = { registry = "https://pypi.org/simple" }
dependencies = [
    { name = "six", marker = "(platform_machine != 'aarch64' and platform_machine != 'arm64' and python_full_version == '3.8.20') or (platform_machine == 'aarch64' and python_full_version == '3.8.20') or (platform_machine == 'aarch64' and platform_system == 'Linux') or (platform_machine == 'arm64' and python_full_version == '3.8.20') or (platform_machine == 'arm64' and platform_system == 'Darwin')" },
]
sdist = { url = "https://files.pythonhosted.org/packages/45/1d/f03bcb60c4a3212e15f99a56085d93093a497718adf828d050b9d675da81/asttokens-2.4.1.tar.gz", hash = "sha256:b03869718ba9a6eb027e134bfdf69f38a236d681c83c160d510768af11254ba0", size = 62284 }
wheels = [
    { url = "https://files.pythonhosted.org/packages/45/86/4736ac618d82a20d87d2f92ae19441ebc7ac9e7a581d7e58bbe79233b24a/asttokens-2.4.1-py2.py3-none-any.whl", hash = "sha256:051ed49c3dcae8913ea7cd08e46a606dba30b79993209636c4875bc1d637bc24", size = 27764 },
]

[[package]]
name = "async-timeout"
version = "5.0.1"
source = { registry = "https://pypi.org/simple" }
sdist = { url = "https://files.pythonhosted.org/packages/a5/ae/136395dfbfe00dfc94da3f3e136d0b13f394cba8f4841120e34226265780/async_timeout-5.0.1.tar.gz", hash = "sha256:d9321a7a3d5a6a5e187e824d2fa0793ce379a202935782d555d6e9d2735677d3", size = 9274 }
wheels = [
    { url = "https://files.pythonhosted.org/packages/fe/ba/e2081de779ca30d473f21f5b30e0e737c438205440784c7dfc81efc2b029/async_timeout-5.0.1-py3-none-any.whl", hash = "sha256:39e3809566ff85354557ec2398b55e096c8364bacac9405a7a1fa429e77fe76c", size = 6233 },
]

[[package]]
name = "attrs"
version = "24.2.0"
source = { registry = "https://pypi.org/simple" }
sdist = { url = "https://files.pythonhosted.org/packages/fc/0f/aafca9af9315aee06a89ffde799a10a582fe8de76c563ee80bbcdc08b3fb/attrs-24.2.0.tar.gz", hash = "sha256:5cfb1b9148b5b086569baec03f20d7b6bf3bcacc9a42bebf87ffaaca362f6346", size = 792678 }
wheels = [
    { url = "https://files.pythonhosted.org/packages/6a/21/5b6702a7f963e95456c0de2d495f67bf5fd62840ac655dc451586d23d39a/attrs-24.2.0-py3-none-any.whl", hash = "sha256:81921eb96de3191c8258c199618104dd27ac608d9366f5e35d011eae1867ede2", size = 63001 },
]

[[package]]
name = "backcall"
version = "0.2.0"
source = { registry = "https://pypi.org/simple" }
sdist = { url = "https://files.pythonhosted.org/packages/a2/40/764a663805d84deee23043e1426a9175567db89c8b3287b5c2ad9f71aa93/backcall-0.2.0.tar.gz", hash = "sha256:5cbdbf27be5e7cfadb448baf0aa95508f91f2bbc6c6437cd9cd06e2a4c215e1e", size = 18041 }
wheels = [
    { url = "https://files.pythonhosted.org/packages/4c/1c/ff6546b6c12603d8dd1070aa3c3d273ad4c07f5771689a7b69a550e8c951/backcall-0.2.0-py2.py3-none-any.whl", hash = "sha256:fbbce6a29f263178a1f7915c1940bde0ec2b2a967566fe1c65c1dfb7422bd255", size = 11157 },
]

[[package]]
name = "carla"
version = "0.9.15"
source = { registry = "https://pypi.org/simple" }
wheels = [
    { url = "https://files.pythonhosted.org/packages/30/ad/f4062a30332115eb1d2271875c03724fec7e27c3ff086c030aa930ba4cf9/carla-0.9.15-cp38-cp38-manylinux_2_27_x86_64.whl", hash = "sha256:19a269511d31cd6ca47cc46297afbcc93be659ba0af852c244e3cadf55086d95", size = 31894606 },
    { url = "https://files.pythonhosted.org/packages/cc/db/29c04d94148515961932218984cdc7f69e462a54b2440555447f5e10353a/carla-0.9.15-cp38-cp38-win_amd64.whl", hash = "sha256:dc597b6a91b819b54afd5f1c32d401f066ce77676a0359b7470055d9bab95954", size = 4872262 },
]

[[package]]
name = "certifi"
version = "2024.8.30"
source = { registry = "https://pypi.org/simple" }
sdist = { url = "https://files.pythonhosted.org/packages/b0/ee/9b19140fe824b367c04c5e1b369942dd754c4c5462d5674002f75c4dedc1/certifi-2024.8.30.tar.gz", hash = "sha256:bec941d2aa8195e248a60b31ff9f0558284cf01a52591ceda73ea9afffd69fd9", size = 168507 }
wheels = [
    { url = "https://files.pythonhosted.org/packages/12/90/3c9ff0512038035f59d279fddeb79f5f1eccd8859f06d6163c58798b9487/certifi-2024.8.30-py3-none-any.whl", hash = "sha256:922820b53db7a7257ffbda3f597266d435245903d80737e34f8a45ff3e3230d8", size = 167321 },
]

[[package]]
name = "cffi"
version = "1.17.1"
source = { registry = "https://pypi.org/simple" }
dependencies = [
    { name = "pycparser", marker = "(platform_machine != 'aarch64' and platform_machine != 'arm64' and python_full_version == '3.8.20') or (platform_machine == 'aarch64' and python_full_version == '3.8.20') or (platform_machine == 'aarch64' and platform_system == 'Linux') or (platform_machine == 'arm64' and python_full_version == '3.8.20') or (platform_machine == 'arm64' and platform_system == 'Darwin')" },
]
sdist = { url = "https://files.pythonhosted.org/packages/fc/97/c783634659c2920c3fc70419e3af40972dbaf758daa229a7d6ea6135c90d/cffi-1.17.1.tar.gz", hash = "sha256:1c39c6016c32bc48dd54561950ebd6836e1670f2ae46128f67cf49e789c52824", size = 516621 }
wheels = [
    { url = "https://files.pythonhosted.org/packages/48/08/15bf6b43ae9bd06f6b00ad8a91f5a8fe1069d4c9fab550a866755402724e/cffi-1.17.1-cp38-cp38-macosx_10_9_x86_64.whl", hash = "sha256:636062ea65bd0195bc012fea9321aca499c0504409f413dc88af450b57ffd03b", size = 182457 },
    { url = "https://files.pythonhosted.org/packages/c2/5b/f1523dd545f92f7df468e5f653ffa4df30ac222f3c884e51e139878f1cb5/cffi-1.17.1-cp38-cp38-manylinux_2_12_i686.manylinux2010_i686.manylinux_2_17_i686.manylinux2014_i686.whl", hash = "sha256:c7eac2ef9b63c79431bc4b25f1cd649d7f061a28808cbc6c47b534bd789ef964", size = 425932 },
    { url = "https://files.pythonhosted.org/packages/53/93/7e547ab4105969cc8c93b38a667b82a835dd2cc78f3a7dad6130cfd41e1d/cffi-1.17.1-cp38-cp38-manylinux_2_17_aarch64.manylinux2014_aarch64.whl", hash = "sha256:e221cf152cff04059d011ee126477f0d9588303eb57e88923578ace7baad17f9", size = 448585 },
    { url = "https://files.pythonhosted.org/packages/56/c4/a308f2c332006206bb511de219efeff090e9d63529ba0a77aae72e82248b/cffi-1.17.1-cp38-cp38-manylinux_2_17_ppc64le.manylinux2014_ppc64le.whl", hash = "sha256:31000ec67d4221a71bd3f67df918b1f88f676f1c3b535a7eb473255fdc0b83fc", size = 456268 },
    { url = "https://files.pythonhosted.org/packages/ca/5b/b63681518265f2f4060d2b60755c1c77ec89e5e045fc3773b72735ddaad5/cffi-1.17.1-cp38-cp38-manylinux_2_17_s390x.manylinux2014_s390x.whl", hash = "sha256:6f17be4345073b0a7b8ea599688f692ac3ef23ce28e5df79c04de519dbc4912c", size = 436592 },
    { url = "https://files.pythonhosted.org/packages/bb/19/b51af9f4a4faa4a8ac5a0e5d5c2522dcd9703d07fac69da34a36c4d960d3/cffi-1.17.1-cp38-cp38-manylinux_2_17_x86_64.manylinux2014_x86_64.whl", hash = "sha256:0e2b1fac190ae3ebfe37b979cc1ce69c81f4e4fe5746bb401dca63a9062cdaf1", size = 446512 },
    { url = "https://files.pythonhosted.org/packages/e2/63/2bed8323890cb613bbecda807688a31ed11a7fe7afe31f8faaae0206a9a3/cffi-1.17.1-cp38-cp38-win32.whl", hash = "sha256:7596d6620d3fa590f677e9ee430df2958d2d6d6de2feeae5b20e82c00b76fbf8", size = 171576 },
    { url = "https://files.pythonhosted.org/packages/2f/70/80c33b044ebc79527447fd4fbc5455d514c3bb840dede4455de97da39b4d/cffi-1.17.1-cp38-cp38-win_amd64.whl", hash = "sha256:78122be759c3f8a014ce010908ae03364d00a1f81ab5c7f4a7a5120607ea56e1", size = 181229 },
]

[[package]]
name = "charset-normalizer"
version = "3.4.0"
source = { registry = "https://pypi.org/simple" }
sdist = { url = "https://files.pythonhosted.org/packages/f2/4f/e1808dc01273379acc506d18f1504eb2d299bd4131743b9fc54d7be4df1e/charset_normalizer-3.4.0.tar.gz", hash = "sha256:223217c3d4f82c3ac5e29032b3f1c2eb0fb591b72161f86d93f5719079dae93e", size = 106620 }
wheels = [
    { url = "https://files.pythonhosted.org/packages/86/f4/ccab93e631e7293cca82f9f7ba39783c967f823a0000df2d8dd743cad74f/charset_normalizer-3.4.0-cp38-cp38-macosx_10_9_universal2.whl", hash = "sha256:af73657b7a68211996527dbfeffbb0864e043d270580c5aef06dc4b659a4b578", size = 193961 },
    { url = "https://files.pythonhosted.org/packages/94/d4/2b21cb277bac9605026d2d91a4a8872bc82199ed11072d035dc674c27223/charset_normalizer-3.4.0-cp38-cp38-macosx_10_9_x86_64.whl", hash = "sha256:cab5d0b79d987c67f3b9e9c53f54a61360422a5a0bc075f43cab5621d530c3b6", size = 124507 },
    { url = "https://files.pythonhosted.org/packages/9a/e0/a7c1fcdff20d9c667342e0391cfeb33ab01468d7d276b2c7914b371667cc/charset_normalizer-3.4.0-cp38-cp38-macosx_11_0_arm64.whl", hash = "sha256:9289fd5dddcf57bab41d044f1756550f9e7cf0c8e373b8cdf0ce8773dc4bd417", size = 119298 },
    { url = "https://files.pythonhosted.org/packages/70/de/1538bb2f84ac9940f7fa39945a5dd1d22b295a89c98240b262fc4b9fcfe0/charset_normalizer-3.4.0-cp38-cp38-manylinux_2_17_aarch64.manylinux2014_aarch64.whl", hash = "sha256:6b493a043635eb376e50eedf7818f2f322eabbaa974e948bd8bdd29eb7ef2a51", size = 139328 },
    { url = "https://files.pythonhosted.org/packages/e9/ca/288bb1a6bc2b74fb3990bdc515012b47c4bc5925c8304fc915d03f94b027/charset_normalizer-3.4.0-cp38-cp38-manylinux_2_17_ppc64le.manylinux2014_ppc64le.whl", hash = "sha256:9fa2566ca27d67c86569e8c85297aaf413ffab85a8960500f12ea34ff98e4c41", size = 149368 },
    { url = "https://files.pythonhosted.org/packages/aa/75/58374fdaaf8406f373e508dab3486a31091f760f99f832d3951ee93313e8/charset_normalizer-3.4.0-cp38-cp38-manylinux_2_17_s390x.manylinux2014_s390x.whl", hash = "sha256:a8e538f46104c815be19c975572d74afb53f29650ea2025bbfaef359d2de2f7f", size = 141944 },
    { url = "https://files.pythonhosted.org/packages/32/c8/0bc558f7260db6ffca991ed7166494a7da4fda5983ee0b0bfc8ed2ac6ff9/charset_normalizer-3.4.0-cp38-cp38-manylinux_2_17_x86_64.manylinux2014_x86_64.whl", hash = "sha256:6fd30dc99682dc2c603c2b315bded2799019cea829f8bf57dc6b61efde6611c8", size = 143326 },
    { url = "https://files.pythonhosted.org/packages/0e/dd/7f6fec09a1686446cee713f38cf7d5e0669e0bcc8288c8e2924e998cf87d/charset_normalizer-3.4.0-cp38-cp38-manylinux_2_5_i686.manylinux1_i686.manylinux_2_17_i686.manylinux2014_i686.whl", hash = "sha256:2006769bd1640bdf4d5641c69a3d63b71b81445473cac5ded39740a226fa88ab", size = 146171 },
    { url = "https://files.pythonhosted.org/packages/4c/a8/440f1926d6d8740c34d3ca388fbd718191ec97d3d457a0677eb3aa718fce/charset_normalizer-3.4.0-cp38-cp38-musllinux_1_2_aarch64.whl", hash = "sha256:dc15e99b2d8a656f8e666854404f1ba54765871104e50c8e9813af8a7db07f12", size = 139711 },
    { url = "https://files.pythonhosted.org/packages/e9/7f/4b71e350a3377ddd70b980bea1e2cc0983faf45ba43032b24b2578c14314/charset_normalizer-3.4.0-cp38-cp38-musllinux_1_2_i686.whl", hash = "sha256:ab2e5bef076f5a235c3774b4f4028a680432cded7cad37bba0fd90d64b187d19", size = 148348 },
    { url = "https://files.pythonhosted.org/packages/1e/70/17b1b9202531a33ed7ef41885f0d2575ae42a1e330c67fddda5d99ad1208/charset_normalizer-3.4.0-cp38-cp38-musllinux_1_2_ppc64le.whl", hash = "sha256:4ec9dd88a5b71abfc74e9df5ebe7921c35cbb3b641181a531ca65cdb5e8e4dea", size = 151290 },
    { url = "https://files.pythonhosted.org/packages/44/30/574b5b5933d77ecb015550aafe1c7d14a8cd41e7e6c4dcea5ae9e8d496c3/charset_normalizer-3.4.0-cp38-cp38-musllinux_1_2_s390x.whl", hash = "sha256:43193c5cda5d612f247172016c4bb71251c784d7a4d9314677186a838ad34858", size = 149114 },
    { url = "https://files.pythonhosted.org/packages/0b/11/ca7786f7e13708687443082af20d8341c02e01024275a28bc75032c5ce5d/charset_normalizer-3.4.0-cp38-cp38-musllinux_1_2_x86_64.whl", hash = "sha256:aa693779a8b50cd97570e5a0f343538a8dbd3e496fa5dcb87e29406ad0299654", size = 143856 },
    { url = "https://files.pythonhosted.org/packages/f9/c2/1727c1438256c71ed32753b23ec2e6fe7b6dff66a598f6566cfe8139305e/charset_normalizer-3.4.0-cp38-cp38-win32.whl", hash = "sha256:7706f5850360ac01d80c89bcef1640683cc12ed87f42579dab6c5d3ed6888613", size = 94333 },
    { url = "https://files.pythonhosted.org/packages/09/c8/0e17270496a05839f8b500c1166e3261d1226e39b698a735805ec206967b/charset_normalizer-3.4.0-cp38-cp38-win_amd64.whl", hash = "sha256:c3e446d253bd88f6377260d07c895816ebf33ffffd56c1c792b13bff9c3e1ade", size = 101454 },
    { url = "https://files.pythonhosted.org/packages/bf/9b/08c0432272d77b04803958a4598a51e2a4b51c06640af8b8f0f908c18bf2/charset_normalizer-3.4.0-py3-none-any.whl", hash = "sha256:fe9f97feb71aa9896b81973a7bbada8c49501dc73e58a10fcef6663af95e5079", size = 49446 },
]

[[package]]
name = "click"
version = "8.1.7"
source = { registry = "https://pypi.org/simple" }
dependencies = [
    { name = "colorama", marker = "platform_system == 'Windows'" },
]
sdist = { url = "https://files.pythonhosted.org/packages/96/d3/f04c7bfcf5c1862a2a5b845c6b2b360488cf47af55dfa79c98f6a6bf98b5/click-8.1.7.tar.gz", hash = "sha256:ca9853ad459e787e2192211578cc907e7594e294c7ccc834310722b41b9ca6de", size = 336121 }
wheels = [
    { url = "https://files.pythonhosted.org/packages/00/2e/d53fa4befbf2cfa713304affc7ca780ce4fc1fd8710527771b58311a3229/click-8.1.7-py3-none-any.whl", hash = "sha256:ae74fb96c20a0277a1d615f1e4d73c8414f5a98db8b799a7931d1582f3390c28", size = 97941 },
]

[[package]]
name = "cloudpickle"
version = "3.1.0"
source = { registry = "https://pypi.org/simple" }
sdist = { url = "https://files.pythonhosted.org/packages/97/c7/f746cadd08c4c08129215cf1b984b632f9e579fc781301e63da9e85c76c1/cloudpickle-3.1.0.tar.gz", hash = "sha256:81a929b6e3c7335c863c771d673d105f02efdb89dfaba0c90495d1c64796601b", size = 66155 }
wheels = [
    { url = "https://files.pythonhosted.org/packages/48/41/e1d85ca3cab0b674e277c8c4f678cf66a91cd2cecf93df94353a606fe0db/cloudpickle-3.1.0-py3-none-any.whl", hash = "sha256:fe11acda67f61aaaec473e3afe030feb131d78a43461b718185363384f1ba12e", size = 22021 },
]

[[package]]
name = "colorama"
version = "0.4.6"
source = { registry = "https://pypi.org/simple" }
sdist = { url = "https://files.pythonhosted.org/packages/d8/53/6f443c9a4a8358a93a6792e2acffb9d9d5cb0a5cfd8802644b7b1c9a02e4/colorama-0.4.6.tar.gz", hash = "sha256:08695f5cb7ed6e0531a20572697297273c47b8cae5a63ffc6d6ed5c201be6e44", size = 27697 }
wheels = [
    { url = "https://files.pythonhosted.org/packages/d1/d6/3965ed04c63042e047cb6a3e6ed1a63a35087b6a609aa3a15ed8ac56c221/colorama-0.4.6-py2.py3-none-any.whl", hash = "sha256:4f1d9991f5acc0ca119f9d443620b77f9d6b33703e51011c16baf57afb285fc6", size = 25335 },
]

[[package]]
name = "comm"
version = "0.2.2"
source = { registry = "https://pypi.org/simple" }
dependencies = [
    { name = "traitlets", marker = "(platform_machine != 'aarch64' and platform_machine != 'arm64' and python_full_version == '3.8.20') or (platform_machine == 'aarch64' and python_full_version == '3.8.20') or (platform_machine == 'aarch64' and platform_system == 'Linux') or (platform_machine == 'arm64' and python_full_version == '3.8.20') or (platform_machine == 'arm64' and platform_system == 'Darwin')" },
]
sdist = { url = "https://files.pythonhosted.org/packages/e9/a8/fb783cb0abe2b5fded9f55e5703015cdf1c9c85b3669087c538dd15a6a86/comm-0.2.2.tar.gz", hash = "sha256:3fd7a84065306e07bea1773df6eb8282de51ba82f77c72f9c85716ab11fe980e", size = 6210 }
wheels = [
    { url = "https://files.pythonhosted.org/packages/e6/75/49e5bfe642f71f272236b5b2d2691cf915a7283cc0ceda56357b61daa538/comm-0.2.2-py3-none-any.whl", hash = "sha256:e6fb86cb70ff661ee8c9c14e7d36d6de3b4066f1441be4063df9c5009f0a64d3", size = 7180 },
]

[[package]]
name = "contourpy"
version = "1.1.1"
source = { registry = "https://pypi.org/simple" }
dependencies = [
    { name = "numpy", marker = "(platform_machine != 'aarch64' and platform_machine != 'arm64' and python_full_version == '3.8.20') or (platform_machine == 'aarch64' and python_full_version == '3.8.20') or (platform_machine == 'aarch64' and platform_system == 'Linux') or (platform_machine == 'arm64' and python_full_version == '3.8.20') or (platform_machine == 'arm64' and platform_system == 'Darwin')" },
]
sdist = { url = "https://files.pythonhosted.org/packages/b1/7d/087ee4295e7580d3f7eb8a8a4e0ec8c7847e60f34135248ccf831cf5bbfc/contourpy-1.1.1.tar.gz", hash = "sha256:96ba37c2e24b7212a77da85004c38e7c4d155d3e72a45eeaf22c1f03f607e8ab", size = 13433167 }
wheels = [
    { url = "https://files.pythonhosted.org/packages/02/7e/ffaba1bf3719088be3ad6983a5e85e1fc9edccd7b406b98e433436ecef74/contourpy-1.1.1-cp38-cp38-macosx_10_9_x86_64.whl", hash = "sha256:70e5a10f8093d228bb2b552beeb318b8928b8a94763ef03b858ef3612b29395d", size = 247023 },
    { url = "https://files.pythonhosted.org/packages/a6/82/29f5ff4ae074c3230e266bc9efef449ebde43721a727b989dd8ef8f97d73/contourpy-1.1.1-cp38-cp38-macosx_11_0_arm64.whl", hash = "sha256:8394e652925a18ef0091115e3cc191fef350ab6dc3cc417f06da66bf98071ae9", size = 232380 },
    { url = "https://files.pythonhosted.org/packages/9b/cb/08f884c4c2efd433a38876b1b8069bfecef3f2d21ff0ce635d455962f70f/contourpy-1.1.1-cp38-cp38-manylinux_2_17_aarch64.manylinux2014_aarch64.whl", hash = "sha256:c5bd5680f844c3ff0008523a71949a3ff5e4953eb7701b28760805bc9bcff217", size = 285830 },
    { url = "https://files.pythonhosted.org/packages/8e/57/cd4d4c99d999a25e9d518f628b4793e64b1ecb8ad3147f8469d8d4a80678/contourpy-1.1.1-cp38-cp38-manylinux_2_17_ppc64le.manylinux2014_ppc64le.whl", hash = "sha256:66544f853bfa85c0d07a68f6c648b2ec81dafd30f272565c37ab47a33b220684", size = 322038 },
    { url = "https://files.pythonhosted.org/packages/32/b6/c57ed305a6f86731107fc183e97c7e6a6005d145f5c5228a44718082ad12/contourpy-1.1.1-cp38-cp38-manylinux_2_17_s390x.manylinux2014_s390x.whl", hash = "sha256:e0c02b75acfea5cab07585d25069207e478d12309557f90a61b5a3b4f77f46ce", size = 295797 },
    { url = "https://files.pythonhosted.org/packages/8e/71/7f20855592cc929bc206810432b991ec4c702dc26b0567b132e52c85536f/contourpy-1.1.1-cp38-cp38-manylinux_2_17_x86_64.manylinux2014_x86_64.whl", hash = "sha256:41339b24471c58dc1499e56783fedc1afa4bb018bcd035cfb0ee2ad2a7501ef8", size = 301124 },
    { url = "https://files.pythonhosted.org/packages/86/6d/52c2fc80f433e7cdc8624d82e1422ad83ad461463cf16a1953bbc7d10eb1/contourpy-1.1.1-cp38-cp38-musllinux_1_1_x86_64.whl", hash = "sha256:f29fb0b3f1217dfe9362ec55440d0743fe868497359f2cf93293f4b2701b8251", size = 819787 },
    { url = "https://files.pythonhosted.org/packages/d0/b0/f8d4548e89f929d6c5ca329df9afad6190af60079ec77d8c31eb48cf6f82/contourpy-1.1.1-cp38-cp38-win32.whl", hash = "sha256:f9dc7f933975367251c1b34da882c4f0e0b2e24bb35dc906d2f598a40b72bfc7", size = 400031 },
    { url = "https://files.pythonhosted.org/packages/96/1b/b05cd42c8d21767a0488b883b38658fb9a45f86c293b7b42521a8113dc5d/contourpy-1.1.1-cp38-cp38-win_amd64.whl", hash = "sha256:498e53573e8b94b1caeb9e62d7c2d053c263ebb6aa259c81050766beb50ff8d9", size = 477949 },
    { url = "https://files.pythonhosted.org/packages/e6/3c/fc36884b6793e2066a6ff25c86e21b8bd62553456b07e964c260bcf22711/contourpy-1.1.1-pp38-pypy38_pp73-macosx_10_9_x86_64.whl", hash = "sha256:229a25f68046c5cf8067d6d6351c8b99e40da11b04d8416bf8d2b1d75922521e", size = 246493 },
    { url = "https://files.pythonhosted.org/packages/3d/85/f4c5b09ce79828ed4553a8ae2ebdf937794f57b45848b1f5c95d9744ecc2/contourpy-1.1.1-pp38-pypy38_pp73-manylinux_2_17_x86_64.manylinux2014_x86_64.whl", hash = "sha256:a10dab5ea1bd4401c9483450b5b0ba5416be799bbd50fc7a6cc5e2a15e03e8a3", size = 289240 },
    { url = "https://files.pythonhosted.org/packages/18/d3/9d7c0a372baf5130c1417a4b8275079d5379c11355436cb9fc78af7d7559/contourpy-1.1.1-pp38-pypy38_pp73-win_amd64.whl", hash = "sha256:4f9147051cb8fdb29a51dc2482d792b3b23e50f8f57e3720ca2e3d438b7adf23", size = 476043 },
]

[[package]]
name = "cycler"
version = "0.12.1"
source = { registry = "https://pypi.org/simple" }
sdist = { url = "https://files.pythonhosted.org/packages/a9/95/a3dbbb5028f35eafb79008e7522a75244477d2838f38cbb722248dabc2a8/cycler-0.12.1.tar.gz", hash = "sha256:88bb128f02ba341da8ef447245a9e138fae777f6a23943da4540077d3601eb1c", size = 7615 }
wheels = [
    { url = "https://files.pythonhosted.org/packages/e7/05/c19819d5e3d95294a6f5947fb9b9629efb316b96de511b418c53d245aae6/cycler-0.12.1-py3-none-any.whl", hash = "sha256:85cef7cff222d8644161529808465972e51340599459b8ac3ccbac5a854e0d30", size = 8321 },
]

[[package]]
name = "dai"
version = "0.1.0"
source = { virtual = "." }
dependencies = [
    { name = "carla", marker = "(platform_machine != 'aarch64' and platform_machine != 'arm64' and python_full_version == '3.8.20') or (platform_machine == 'aarch64' and python_full_version == '3.8.20') or (platform_machine == 'aarch64' and platform_system == 'Linux') or (platform_machine == 'arm64' and python_full_version == '3.8.20') or (platform_machine == 'arm64' and platform_system == 'Darwin')" },
<<<<<<< HEAD
    { name = "gymnasium", marker = "(platform_machine != 'aarch64' and platform_machine != 'arm64' and python_full_version == '3.8.20') or (platform_machine == 'aarch64' and python_full_version == '3.8.20') or (platform_machine == 'aarch64' and platform_system == 'Linux') or (platform_machine == 'arm64' and python_full_version == '3.8.20') or (platform_machine == 'arm64' and platform_system == 'Darwin')" },
=======
>>>>>>> 9c4e5e71
    { name = "ipykernel", marker = "(platform_machine != 'aarch64' and platform_machine != 'arm64' and python_full_version == '3.8.20') or (platform_machine == 'aarch64' and python_full_version == '3.8.20') or (platform_machine == 'aarch64' and platform_system == 'Linux') or (platform_machine == 'arm64' and python_full_version == '3.8.20') or (platform_machine == 'arm64' and platform_system == 'Darwin')" },
    { name = "lightning", marker = "(platform_machine != 'aarch64' and platform_machine != 'arm64' and python_full_version == '3.8.20') or (platform_machine == 'aarch64' and python_full_version == '3.8.20') or (platform_machine == 'aarch64' and platform_system == 'Linux') or (platform_machine == 'arm64' and python_full_version == '3.8.20') or (platform_machine == 'arm64' and platform_system == 'Darwin')" },
    { name = "loguru", marker = "(platform_machine != 'aarch64' and platform_machine != 'arm64' and python_full_version == '3.8.20') or (platform_machine == 'aarch64' and python_full_version == '3.8.20') or (platform_machine == 'aarch64' and platform_system == 'Linux') or (platform_machine == 'arm64' and python_full_version == '3.8.20') or (platform_machine == 'arm64' and platform_system == 'Darwin')" },
    { name = "numpy", marker = "(platform_machine != 'aarch64' and platform_machine != 'arm64' and python_full_version == '3.8.20') or (platform_machine == 'aarch64' and python_full_version == '3.8.20') or (platform_machine == 'aarch64' and platform_system == 'Linux') or (platform_machine == 'arm64' and python_full_version == '3.8.20') or (platform_machine == 'arm64' and platform_system == 'Darwin')" },
    { name = "opencv-python", marker = "(platform_machine != 'aarch64' and platform_machine != 'arm64' and python_full_version == '3.8.20') or (platform_machine == 'aarch64' and python_full_version == '3.8.20') or (platform_machine == 'aarch64' and platform_system == 'Linux') or (platform_machine == 'arm64' and python_full_version == '3.8.20') or (platform_machine == 'arm64' and platform_system == 'Darwin')" },
    { name = "pygame", marker = "(platform_machine != 'aarch64' and platform_machine != 'arm64' and python_full_version == '3.8.20') or (platform_machine == 'aarch64' and python_full_version == '3.8.20') or (platform_machine == 'aarch64' and platform_system == 'Linux') or (platform_machine == 'arm64' and python_full_version == '3.8.20') or (platform_machine == 'arm64' and platform_system == 'Darwin')" },
<<<<<<< HEAD
    { name = "ray", extra = ["rllib"], marker = "(platform_machine != 'aarch64' and platform_machine != 'arm64' and python_full_version == '3.8.20') or (platform_machine == 'aarch64' and python_full_version == '3.8.20') or (platform_machine == 'aarch64' and platform_system == 'Linux') or (platform_machine == 'arm64' and python_full_version == '3.8.20') or (platform_machine == 'arm64' and platform_system == 'Darwin')" },
    { name = "stable-baselines3", marker = "(platform_machine != 'aarch64' and platform_machine != 'arm64' and python_full_version == '3.8.20') or (platform_machine == 'aarch64' and python_full_version == '3.8.20') or (platform_machine == 'aarch64' and platform_system == 'Linux') or (platform_machine == 'arm64' and python_full_version == '3.8.20') or (platform_machine == 'arm64' and platform_system == 'Darwin')" },
    { name = "tensorflow-probability", marker = "(platform_machine != 'aarch64' and platform_machine != 'arm64' and python_full_version == '3.8.20') or (platform_machine == 'aarch64' and python_full_version == '3.8.20') or (platform_machine == 'aarch64' and platform_system == 'Linux') or (platform_machine == 'arm64' and python_full_version == '3.8.20') or (platform_machine == 'arm64' and platform_system == 'Darwin')" },
=======
    { name = "shapely", marker = "(platform_machine != 'aarch64' and platform_machine != 'arm64' and python_full_version == '3.8.20') or (platform_machine == 'aarch64' and python_full_version == '3.8.20') or (platform_machine == 'aarch64' and platform_system == 'Linux') or (platform_machine == 'arm64' and python_full_version == '3.8.20') or (platform_machine == 'arm64' and platform_system == 'Darwin')" },
>>>>>>> 9c4e5e71
    { name = "ultralytics", marker = "(platform_machine != 'aarch64' and platform_machine != 'arm64' and python_full_version == '3.8.20') or (platform_machine == 'aarch64' and python_full_version == '3.8.20') or (platform_machine == 'aarch64' and platform_system == 'Linux') or (platform_machine == 'arm64' and python_full_version == '3.8.20') or (platform_machine == 'arm64' and platform_system == 'Darwin')" },
    { name = "wandb", marker = "(platform_machine != 'aarch64' and platform_machine != 'arm64' and python_full_version == '3.8.20') or (platform_machine == 'aarch64' and python_full_version == '3.8.20') or (platform_machine == 'aarch64' and platform_system == 'Linux') or (platform_machine == 'arm64' and python_full_version == '3.8.20') or (platform_machine == 'arm64' and platform_system == 'Darwin')" },
]

[package.dev-dependencies]
dev = [
    { name = "pytest", marker = "(platform_machine != 'aarch64' and platform_machine != 'arm64' and python_full_version == '3.8.20') or (platform_machine == 'aarch64' and python_full_version == '3.8.20') or (platform_machine == 'aarch64' and platform_system == 'Linux') or (platform_machine == 'arm64' and python_full_version == '3.8.20') or (platform_machine == 'arm64' and platform_system == 'Darwin')" },
]

[package.metadata]
requires-dist = [
    { name = "carla", specifier = ">=0.9.15" },
    { name = "gymnasium", specifier = "==1.0.0" },
    { name = "ipykernel", specifier = ">=6.29.5" },
    { name = "lightning", specifier = ">=2.3.3" },
    { name = "loguru", specifier = ">=0.7.2" },
    { name = "numpy", specifier = ">=1.24.4" },
    { name = "opencv-python", specifier = ">=4.10.0.84" },
    { name = "pygame", specifier = ">=2.6.1" },
<<<<<<< HEAD
    { name = "ray", extras = ["rllib"], specifier = ">=2.0.0" },
    { name = "stable-baselines3", specifier = ">=2.0.0" },
    { name = "tensorflow-probability" },
=======
    { name = "shapely", specifier = ">=2.0.6" },
>>>>>>> 9c4e5e71
    { name = "ultralytics", specifier = ">=8.3.29" },
    { name = "wandb", specifier = ">=0.18.7" },
]

[package.metadata.requires-dev]
dev = [{ name = "pytest", specifier = ">=8.3.3" }]

[[package]]
name = "debugpy"
version = "1.8.9"
source = { registry = "https://pypi.org/simple" }
sdist = { url = "https://files.pythonhosted.org/packages/88/92/15b454c516c4c53cc8c03967e4be12b65a1ea36db3bb4513a7453f75c8d8/debugpy-1.8.9.zip", hash = "sha256:1339e14c7d980407248f09824d1b25ff5c5616651689f1e0f0e51bdead3ea13e", size = 4921695 }
wheels = [
    { url = "https://files.pythonhosted.org/packages/65/d8/13b5c7a2e51be160428f87175f52d06a1ee4a1fb0f8d41260adf5a0f2a3e/debugpy-1.8.9-cp38-cp38-macosx_14_0_x86_64.whl", hash = "sha256:472a3994999fe6c0756945ffa359e9e7e2d690fb55d251639d07208dbc37caea", size = 2081295 },
    { url = "https://files.pythonhosted.org/packages/1f/45/980790bfce174694ca4063f5bb61e78149ca2a8ad70da55ad8cc35cad608/debugpy-1.8.9-cp38-cp38-manylinux_2_5_x86_64.manylinux1_x86_64.manylinux_2_17_x86_64.manylinux2014_x86_64.whl", hash = "sha256:365e556a4772d7d0d151d7eb0e77ec4db03bcd95f26b67b15742b88cacff88e9", size = 3637043 },
    { url = "https://files.pythonhosted.org/packages/0b/93/41378a8f9a0895c43c4dedb5f0b329ab2fa03cdf363e850f5b9ccbfd4390/debugpy-1.8.9-cp38-cp38-win32.whl", hash = "sha256:54a7e6d3014c408eb37b0b06021366ee985f1539e12fe49ca2ee0d392d9ceca5", size = 5121937 },
    { url = "https://files.pythonhosted.org/packages/ba/92/4b163d7b2d65b4d7d02cccf08d1bc1aa3b639585370041f104d706867c0d/debugpy-1.8.9-cp38-cp38-win_amd64.whl", hash = "sha256:8e99c0b1cc7bf86d83fb95d5ccdc4ad0586d4432d489d1f54e4055bcc795f693", size = 5154387 },
    { url = "https://files.pythonhosted.org/packages/2d/23/3f5804202da11c950dc0caae4a62d0c9aadabdb2daeb5f7aa09838647b5d/debugpy-1.8.9-py2.py3-none-any.whl", hash = "sha256:cc37a6c9987ad743d9c3a14fa1b1a14b7e4e6041f9dd0c8abf8895fe7a97b899", size = 5166094 },
]

[[package]]
name = "decorator"
version = "5.1.1"
source = { registry = "https://pypi.org/simple" }
sdist = { url = "https://files.pythonhosted.org/packages/66/0c/8d907af351aa16b42caae42f9d6aa37b900c67308052d10fdce809f8d952/decorator-5.1.1.tar.gz", hash = "sha256:637996211036b6385ef91435e4fae22989472f9d571faba8927ba8253acbc330", size = 35016 }
wheels = [
    { url = "https://files.pythonhosted.org/packages/d5/50/83c593b07763e1161326b3b8c6686f0f4b0f24d5526546bee538c89837d6/decorator-5.1.1-py3-none-any.whl", hash = "sha256:b8c3f85900b9dc423225913c5aace94729fe1fa9763b38939a95226f02d37186", size = 9073 },
]

[[package]]
name = "distlib"
version = "0.3.9"
source = { registry = "https://pypi.org/simple" }
sdist = { url = "https://files.pythonhosted.org/packages/0d/dd/1bec4c5ddb504ca60fc29472f3d27e8d4da1257a854e1d96742f15c1d02d/distlib-0.3.9.tar.gz", hash = "sha256:a60f20dea646b8a33f3e7772f74dc0b2d0772d2837ee1342a00645c81edf9403", size = 613923 }
wheels = [
    { url = "https://files.pythonhosted.org/packages/91/a1/cf2472db20f7ce4a6be1253a81cfdf85ad9c7885ffbed7047fb72c24cf87/distlib-0.3.9-py2.py3-none-any.whl", hash = "sha256:47f8c22fd27c27e25a65601af709b38e4f0a45ea4fc2e710f65755fa8caaaf87", size = 468973 },
]

[[package]]
name = "dm-tree"
version = "0.1.8"
source = { registry = "https://pypi.org/simple" }
sdist = { url = "https://files.pythonhosted.org/packages/f8/6d/f1997aac42e0f550c1e952a0b920eaa0bfc4d27d0421499881b934b969fc/dm-tree-0.1.8.tar.gz", hash = "sha256:0fcaabbb14e7980377439e7140bd05552739ca5e515ecb3119f234acee4b9430", size = 35384 }
wheels = [
    { url = "https://files.pythonhosted.org/packages/c5/9f/a98873e555fc12aaf415151f2e092529d9fdf69b29d3c8d0676d41d69e31/dm_tree-0.1.8-cp38-cp38-macosx_10_9_universal2.whl", hash = "sha256:0e9620ccf06393eb6b613b5e366469304622d4ea96ae6540b28a33840e6c89cf", size = 167771 },
    { url = "https://files.pythonhosted.org/packages/4a/cf/b1c48dab0c55e3de025d2811d2cdc086ad2218f3dd3a01d2852c0f3c04bc/dm_tree-0.1.8-cp38-cp38-macosx_10_9_x86_64.whl", hash = "sha256:b095ba4f8ca1ba19350fd53cf1f8f3eb0bd406aa28af64a6dfc86707b32a810a", size = 115431 },
    { url = "https://files.pythonhosted.org/packages/6d/1f/0eb8ea48aa2ab3648ffafc0792932507a03debe846e0b1207c3476ba1f1f/dm_tree-0.1.8-cp38-cp38-macosx_11_0_arm64.whl", hash = "sha256:b9bd9b9ccb59409d33d51d84b7668010c04c2af7d4a371632874c1ca356cff3d", size = 110699 },
    { url = "https://files.pythonhosted.org/packages/25/9b/bb0a5dc5109ca688bf3d788b78ad5619a6f28279d380bb897b32341398ba/dm_tree-0.1.8-cp38-cp38-manylinux_2_17_aarch64.manylinux2014_aarch64.whl", hash = "sha256:0d3172394079a86c3a759179c65f64c48d1a42b89495fcf38976d11cc3bb952c", size = 146851 },
    { url = "https://files.pythonhosted.org/packages/3e/05/a0cb542fea728cad927b29cf9b2e399cd4aab25002b658d3e108132a740f/dm_tree-0.1.8-cp38-cp38-manylinux_2_17_i686.manylinux2014_i686.whl", hash = "sha256:d1612fcaecd79023dbc6a6ae48d51a80beb5c385d6f3f6d71688e57bc8d07de8", size = 174601 },
    { url = "https://files.pythonhosted.org/packages/c8/80/2d7d964d5b93960d6d31356091b153461d19c3354aef91572a5bbba4cbbf/dm_tree-0.1.8-cp38-cp38-manylinux_2_17_s390x.manylinux2014_s390x.whl", hash = "sha256:c5c8c12e3fda754ef6af94161bacdaeda816d941995fac415d6855c6c386af68", size = 150575 },
    { url = "https://files.pythonhosted.org/packages/e3/03/cd776c4f224aabe06225c3661f79e1114dbe337506ae9039575eb06cc568/dm_tree-0.1.8-cp38-cp38-manylinux_2_17_x86_64.manylinux2014_x86_64.whl", hash = "sha256:694c3654cfd2a81552c08ec66bb5c4a3d48fa292b9a181880fb081c36c5b9134", size = 152950 },
    { url = "https://files.pythonhosted.org/packages/f9/49/d6a804ced56037bf51f08ef940006fc89459e56ba1d45bdf05d23c03e56d/dm_tree-0.1.8-cp38-cp38-win_amd64.whl", hash = "sha256:bb2d109f42190225112da899b9f3d46d0d5f26aef501c61e43529fe9322530b5", size = 101410 },
]

[[package]]
name = "docker-pycreds"
version = "0.4.0"
source = { registry = "https://pypi.org/simple" }
dependencies = [
    { name = "six", marker = "(platform_machine != 'aarch64' and platform_machine != 'arm64' and python_full_version == '3.8.20') or (platform_machine == 'aarch64' and python_full_version == '3.8.20') or (platform_machine == 'aarch64' and platform_system == 'Linux') or (platform_machine == 'arm64' and python_full_version == '3.8.20') or (platform_machine == 'arm64' and platform_system == 'Darwin')" },
]
sdist = { url = "https://files.pythonhosted.org/packages/c5/e6/d1f6c00b7221e2d7c4b470132c931325c8b22c51ca62417e300f5ce16009/docker-pycreds-0.4.0.tar.gz", hash = "sha256:6ce3270bcaf404cc4c3e27e4b6c70d3521deae82fb508767870fdbf772d584d4", size = 8754 }
wheels = [
    { url = "https://files.pythonhosted.org/packages/f5/e8/f6bd1eee09314e7e6dee49cbe2c5e22314ccdb38db16c9fc72d2fa80d054/docker_pycreds-0.4.0-py2.py3-none-any.whl", hash = "sha256:7266112468627868005106ec19cd0d722702d2b7d5912a28e19b826c3d37af49", size = 8982 },
]

[[package]]
name = "exceptiongroup"
version = "1.2.2"
source = { registry = "https://pypi.org/simple" }
sdist = { url = "https://files.pythonhosted.org/packages/09/35/2495c4ac46b980e4ca1f6ad6db102322ef3ad2410b79fdde159a4b0f3b92/exceptiongroup-1.2.2.tar.gz", hash = "sha256:47c2edf7c6738fafb49fd34290706d1a1a2f4d1c6df275526b62cbb4aa5393cc", size = 28883 }
wheels = [
    { url = "https://files.pythonhosted.org/packages/02/cc/b7e31358aac6ed1ef2bb790a9746ac2c69bcb3c8588b41616914eb106eaf/exceptiongroup-1.2.2-py3-none-any.whl", hash = "sha256:3111b9d131c238bec2f8f516e123e14ba243563fb135d3fe885990585aa7795b", size = 16453 },
]

[[package]]
name = "executing"
version = "2.1.0"
source = { registry = "https://pypi.org/simple" }
sdist = { url = "https://files.pythonhosted.org/packages/8c/e3/7d45f492c2c4a0e8e0fad57d081a7c8a0286cdd86372b070cca1ec0caa1e/executing-2.1.0.tar.gz", hash = "sha256:8ea27ddd260da8150fa5a708269c4a10e76161e2496ec3e587da9e3c0fe4b9ab", size = 977485 }
wheels = [
    { url = "https://files.pythonhosted.org/packages/b5/fd/afcd0496feca3276f509df3dbd5dae726fcc756f1a08d9e25abe1733f962/executing-2.1.0-py2.py3-none-any.whl", hash = "sha256:8d63781349375b5ebccc3142f4b30350c0cd9c79f921cde38be2be4637e98eaf", size = 25805 },
]

[[package]]
name = "farama-notifications"
version = "0.0.4"
source = { registry = "https://pypi.org/simple" }
sdist = { url = "https://files.pythonhosted.org/packages/2e/2c/8384832b7a6b1fd6ba95bbdcae26e7137bb3eedc955c42fd5cdcc086cfbf/Farama-Notifications-0.0.4.tar.gz", hash = "sha256:13fceff2d14314cf80703c8266462ebf3733c7d165336eee998fc58e545efd18", size = 2131 }
wheels = [
    { url = "https://files.pythonhosted.org/packages/05/2c/ffc08c54c05cdce6fbed2aeebc46348dbe180c6d2c541c7af7ba0aa5f5f8/Farama_Notifications-0.0.4-py3-none-any.whl", hash = "sha256:14de931035a41961f7c056361dc7f980762a143d05791ef5794a751a2caf05ae", size = 2511 },
]

[[package]]
name = "filelock"
version = "3.16.1"
source = { registry = "https://pypi.org/simple" }
sdist = { url = "https://files.pythonhosted.org/packages/9d/db/3ef5bb276dae18d6ec2124224403d1d67bccdbefc17af4cc8f553e341ab1/filelock-3.16.1.tar.gz", hash = "sha256:c249fbfcd5db47e5e2d6d62198e565475ee65e4831e2561c8e313fa7eb961435", size = 18037 }
wheels = [
    { url = "https://files.pythonhosted.org/packages/b9/f8/feced7779d755758a52d1f6635d990b8d98dc0a29fa568bbe0625f18fdf3/filelock-3.16.1-py3-none-any.whl", hash = "sha256:2082e5703d51fbf98ea75855d9d5527e33d8ff23099bec374a134febee6946b0", size = 16163 },
]

[[package]]
name = "fonttools"
version = "4.54.1"
source = { registry = "https://pypi.org/simple" }
sdist = { url = "https://files.pythonhosted.org/packages/11/1d/70b58e342e129f9c0ce030029fb4b2b0670084bbbfe1121d008f6a1e361c/fonttools-4.54.1.tar.gz", hash = "sha256:957f669d4922f92c171ba01bef7f29410668db09f6c02111e22b2bce446f3285", size = 3463867 }
wheels = [
    { url = "https://files.pythonhosted.org/packages/3f/b2/92fbceab8e287f1a25b0bdd2597fa98e33258997f1e026d854ff6f6972b7/fonttools-4.54.1-cp38-cp38-macosx_10_9_universal2.whl", hash = "sha256:ed2f80ca07025551636c555dec2b755dd005e2ea8fbeb99fc5cdff319b70b23b", size = 2765056 },
    { url = "https://files.pythonhosted.org/packages/13/66/48e5eefa4930c2d76bade20ecc8b3558db8272d9202f7c21e209341e7879/fonttools-4.54.1-cp38-cp38-macosx_11_0_arm64.whl", hash = "sha256:9dc080e5a1c3b2656caff2ac2633d009b3a9ff7b5e93d0452f40cd76d3da3b3c", size = 2254205 },
    { url = "https://files.pythonhosted.org/packages/9e/cc/df1b5961f6f39b0a8bd99916c19a7ecc8d7301a962ad327090dabb7fc991/fonttools-4.54.1-cp38-cp38-manylinux_2_17_aarch64.manylinux2014_aarch64.whl", hash = "sha256:1d152d1be65652fc65e695e5619e0aa0982295a95a9b29b52b85775243c06556", size = 4657712 },
    { url = "https://files.pythonhosted.org/packages/c7/ca/8089b839e8d277d0c2c03d6c72cb5889ebad7c2e4881ab485e09056b6a06/fonttools-4.54.1-cp38-cp38-manylinux_2_17_x86_64.manylinux2014_x86_64.whl", hash = "sha256:8583e563df41fdecef31b793b4dd3af8a9caa03397be648945ad32717a92885b", size = 4722558 },
    { url = "https://files.pythonhosted.org/packages/c8/60/89a2b4172545d727d0020665604ac62afc11c406c720126b68866c543903/fonttools-4.54.1-cp38-cp38-musllinux_1_2_aarch64.whl", hash = "sha256:0d1d353ef198c422515a3e974a1e8d5b304cd54a4c2eebcae708e37cd9eeffb1", size = 4675176 },
    { url = "https://files.pythonhosted.org/packages/25/1b/8801acbe3bed51bdebd4dc73efb6eb9271b7740df124f3e68c011c39a3c8/fonttools-4.54.1-cp38-cp38-musllinux_1_2_x86_64.whl", hash = "sha256:fda582236fee135d4daeca056c8c88ec5f6f6d88a004a79b84a02547c8f57386", size = 4851128 },
    { url = "https://files.pythonhosted.org/packages/8d/77/35a4ea2fbb9b96a91123b8299ef33e89c808e3d004b6e0aea2d1eaf91da5/fonttools-4.54.1-cp38-cp38-win32.whl", hash = "sha256:e7d82b9e56716ed32574ee106cabca80992e6bbdcf25a88d97d21f73a0aae664", size = 1490070 },
    { url = "https://files.pythonhosted.org/packages/75/7f/3c4e038998d2a54b282d605f6aaac4c596c49d55add3adc6559a735bb4cb/fonttools-4.54.1-cp38-cp38-win_amd64.whl", hash = "sha256:ada215fd079e23e060157aab12eba0d66704316547f334eee9ff26f8c0d7b8ab", size = 1534379 },
    { url = "https://files.pythonhosted.org/packages/57/5e/de2e6e51cb6894f2f2bc2641f6c845561361b622e96df3cca04df77222c9/fonttools-4.54.1-py3-none-any.whl", hash = "sha256:37cddd62d83dc4f72f7c3f3c2bcf2697e89a30efb152079896544a93907733bd", size = 1096920 },
]

[[package]]
name = "frozenlist"
version = "1.5.0"
source = { registry = "https://pypi.org/simple" }
sdist = { url = "https://files.pythonhosted.org/packages/8f/ed/0f4cec13a93c02c47ec32d81d11c0c1efbadf4a471e3f3ce7cad366cbbd3/frozenlist-1.5.0.tar.gz", hash = "sha256:81d5af29e61b9c8348e876d442253723928dce6433e0e76cd925cd83f1b4b817", size = 39930 }
wheels = [
    { url = "https://files.pythonhosted.org/packages/33/b5/00fcbe8e7e7e172829bf4addc8227d8f599a3d5def3a4e9aa2b54b3145aa/frozenlist-1.5.0-cp38-cp38-macosx_10_9_universal2.whl", hash = "sha256:dd94994fc91a6177bfaafd7d9fd951bc8689b0a98168aa26b5f543868548d3ca", size = 95648 },
    { url = "https://files.pythonhosted.org/packages/1e/69/e4a32fc4b2fa8e9cb6bcb1bad9c7eeb4b254bc34da475b23f93264fdc306/frozenlist-1.5.0-cp38-cp38-macosx_10_9_x86_64.whl", hash = "sha256:2d0da8bbec082bf6bf18345b180958775363588678f64998c2b7609e34719b10", size = 54888 },
    { url = "https://files.pythonhosted.org/packages/76/a3/c08322a91e73d1199901a77ce73971cffa06d3c74974270ff97aed6e152a/frozenlist-1.5.0-cp38-cp38-macosx_11_0_arm64.whl", hash = "sha256:73f2e31ea8dd7df61a359b731716018c2be196e5bb3b74ddba107f694fbd7604", size = 52975 },
    { url = "https://files.pythonhosted.org/packages/fc/60/a315321d8ada167b578ff9d2edc147274ead6129523b3a308501b6621b4f/frozenlist-1.5.0-cp38-cp38-manylinux_2_17_aarch64.manylinux2014_aarch64.whl", hash = "sha256:828afae9f17e6de596825cf4228ff28fbdf6065974e5ac1410cecc22f699d2b3", size = 241912 },
    { url = "https://files.pythonhosted.org/packages/bd/d0/1f0980987bca4f94f9e8bae01980b23495ffc2e5049a3da4d9b7d2762bee/frozenlist-1.5.0-cp38-cp38-manylinux_2_17_ppc64le.manylinux2014_ppc64le.whl", hash = "sha256:f1577515d35ed5649d52ab4319db757bb881ce3b2b796d7283e6634d99ace307", size = 259433 },
    { url = "https://files.pythonhosted.org/packages/28/e7/d00600c072eec8f18a606e281afdf0e8606e71a4882104d0438429b02468/frozenlist-1.5.0-cp38-cp38-manylinux_2_17_s390x.manylinux2014_s390x.whl", hash = "sha256:2150cc6305a2c2ab33299453e2968611dacb970d2283a14955923062c8d00b10", size = 255576 },
    { url = "https://files.pythonhosted.org/packages/82/71/993c5f45dba7be347384ddec1ebc1b4d998291884e7690c06aa6ba755211/frozenlist-1.5.0-cp38-cp38-manylinux_2_5_i686.manylinux1_i686.manylinux_2_17_i686.manylinux2014_i686.whl", hash = "sha256:a72b7a6e3cd2725eff67cd64c8f13335ee18fc3c7befc05aed043d24c7b9ccb9", size = 233349 },
    { url = "https://files.pythonhosted.org/packages/66/30/f9c006223feb2ac87f1826b57f2367b60aacc43092f562dab60d2312562e/frozenlist-1.5.0-cp38-cp38-manylinux_2_5_x86_64.manylinux1_x86_64.manylinux_2_17_x86_64.manylinux2014_x86_64.whl", hash = "sha256:c16d2fa63e0800723139137d667e1056bee1a1cf7965153d2d104b62855e9b99", size = 243126 },
    { url = "https://files.pythonhosted.org/packages/b5/34/e4219c9343f94b81068d0018cbe37948e66c68003b52bf8a05e9509d09ec/frozenlist-1.5.0-cp38-cp38-musllinux_1_2_aarch64.whl", hash = "sha256:17dcc32fc7bda7ce5875435003220a457bcfa34ab7924a49a1c19f55b6ee185c", size = 241261 },
    { url = "https://files.pythonhosted.org/packages/48/96/9141758f6a19f2061a51bb59b9907c92f9bda1ac7b2baaf67a6e352b280f/frozenlist-1.5.0-cp38-cp38-musllinux_1_2_i686.whl", hash = "sha256:97160e245ea33d8609cd2b8fd997c850b56db147a304a262abc2b3be021a9171", size = 240203 },
    { url = "https://files.pythonhosted.org/packages/f9/71/0ef5970e68d181571a050958e84c76a061ca52f9c6f50257d9bfdd84c7f7/frozenlist-1.5.0-cp38-cp38-musllinux_1_2_ppc64le.whl", hash = "sha256:f1e6540b7fa044eee0bb5111ada694cf3dc15f2b0347ca125ee9ca984d5e9e6e", size = 267539 },
    { url = "https://files.pythonhosted.org/packages/ab/bd/6e7d450c5d993b413591ad9cdab6dcdfa2c6ab2cd835b2b5c1cfeb0323bf/frozenlist-1.5.0-cp38-cp38-musllinux_1_2_s390x.whl", hash = "sha256:91d6c171862df0a6c61479d9724f22efb6109111017c87567cfeb7b5d1449fdf", size = 268518 },
    { url = "https://files.pythonhosted.org/packages/cc/3d/5a7c4dfff1ae57ca2cbbe9041521472ecd9446d49e7044a0e9bfd0200fd0/frozenlist-1.5.0-cp38-cp38-musllinux_1_2_x86_64.whl", hash = "sha256:c1fac3e2ace2eb1052e9f7c7db480818371134410e1f5c55d65e8f3ac6d1407e", size = 248114 },
    { url = "https://files.pythonhosted.org/packages/f7/41/2342ec4c714349793f1a1e7bd5c4aeec261e24e697fa9a5499350c3a2415/frozenlist-1.5.0-cp38-cp38-win32.whl", hash = "sha256:b97f7b575ab4a8af9b7bc1d2ef7f29d3afee2226bd03ca3875c16451ad5a7723", size = 45648 },
    { url = "https://files.pythonhosted.org/packages/0c/90/85bb3547c327f5975078c1be018478d5e8d250a540c828f8f31a35d2a1bd/frozenlist-1.5.0-cp38-cp38-win_amd64.whl", hash = "sha256:374ca2dabdccad8e2a76d40b1d037f5bd16824933bf7bcea3e59c891fd4a0923", size = 51930 },
    { url = "https://files.pythonhosted.org/packages/c6/c8/a5be5b7550c10858fcf9b0ea054baccab474da77d37f1e828ce043a3a5d4/frozenlist-1.5.0-py3-none-any.whl", hash = "sha256:d994863bba198a4a518b467bb971c56e1db3f180a25c6cf7bb1949c267f748c3", size = 11901 },
]

[[package]]
name = "fsspec"
version = "2024.10.0"
source = { registry = "https://pypi.org/simple" }
sdist = { url = "https://files.pythonhosted.org/packages/a0/52/f16a068ebadae42526484c31f4398e62962504e5724a8ba5dc3409483df2/fsspec-2024.10.0.tar.gz", hash = "sha256:eda2d8a4116d4f2429db8550f2457da57279247dd930bb12f821b58391359493", size = 286853 }
wheels = [
    { url = "https://files.pythonhosted.org/packages/c6/b2/454d6e7f0158951d8a78c2e1eb4f69ae81beb8dca5fee9809c6c99e9d0d0/fsspec-2024.10.0-py3-none-any.whl", hash = "sha256:03b9a6785766a4de40368b88906366755e2819e758b83705c88cd7cb5fe81871", size = 179641 },
]

[package.optional-dependencies]
http = [
    { name = "aiohttp", marker = "(platform_machine != 'aarch64' and platform_machine != 'arm64' and python_full_version == '3.8.20') or (platform_machine == 'aarch64' and python_full_version == '3.8.20') or (platform_machine == 'aarch64' and platform_system == 'Linux') or (platform_machine == 'arm64' and python_full_version == '3.8.20') or (platform_machine == 'arm64' and platform_system == 'Darwin')" },
<<<<<<< HEAD
]

[[package]]
name = "gast"
version = "0.6.0"
source = { registry = "https://pypi.org/simple" }
sdist = { url = "https://files.pythonhosted.org/packages/3c/14/c566f5ca00c115db7725263408ff952b8ae6d6a4e792ef9c84e77d9af7a1/gast-0.6.0.tar.gz", hash = "sha256:88fc5300d32c7ac6ca7b515310862f71e6fdf2c029bbec7c66c0f5dd47b6b1fb", size = 27708 }
wheels = [
    { url = "https://files.pythonhosted.org/packages/a3/61/8001b38461d751cd1a0c3a6ae84346796a5758123f3ed97a1b121dfbf4f3/gast-0.6.0-py3-none-any.whl", hash = "sha256:52b182313f7330389f72b069ba00f174cfe2a06411099547288839c6cbafbd54", size = 21173 },
=======
>>>>>>> 9c4e5e71
]

[[package]]
name = "gitdb"
version = "4.0.11"
source = { registry = "https://pypi.org/simple" }
dependencies = [
    { name = "smmap", marker = "(platform_machine != 'aarch64' and platform_machine != 'arm64' and python_full_version == '3.8.20') or (platform_machine == 'aarch64' and python_full_version == '3.8.20') or (platform_machine == 'aarch64' and platform_system == 'Linux') or (platform_machine == 'arm64' and python_full_version == '3.8.20') or (platform_machine == 'arm64' and platform_system == 'Darwin')" },
]
sdist = { url = "https://files.pythonhosted.org/packages/19/0d/bbb5b5ee188dec84647a4664f3e11b06ade2bde568dbd489d9d64adef8ed/gitdb-4.0.11.tar.gz", hash = "sha256:bf5421126136d6d0af55bc1e7c1af1c397a34f5b7bd79e776cd3e89785c2b04b", size = 394469 }
wheels = [
    { url = "https://files.pythonhosted.org/packages/fd/5b/8f0c4a5bb9fd491c277c21eff7ccae71b47d43c4446c9d0c6cff2fe8c2c4/gitdb-4.0.11-py3-none-any.whl", hash = "sha256:81a3407ddd2ee8df444cbacea00e2d038e40150acfa3001696fe0dcf1d3adfa4", size = 62721 },
]

[[package]]
name = "gitpython"
version = "3.1.43"
source = { registry = "https://pypi.org/simple" }
dependencies = [
    { name = "gitdb", marker = "(platform_machine != 'aarch64' and platform_machine != 'arm64' and python_full_version == '3.8.20') or (platform_machine == 'aarch64' and python_full_version == '3.8.20') or (platform_machine == 'aarch64' and platform_system == 'Linux') or (platform_machine == 'arm64' and python_full_version == '3.8.20') or (platform_machine == 'arm64' and platform_system == 'Darwin')" },
]
sdist = { url = "https://files.pythonhosted.org/packages/b6/a1/106fd9fa2dd989b6fb36e5893961f82992cf676381707253e0bf93eb1662/GitPython-3.1.43.tar.gz", hash = "sha256:35f314a9f878467f5453cc1fee295c3e18e52f1b99f10f6cf5b1682e968a9e7c", size = 214149 }
wheels = [
    { url = "https://files.pythonhosted.org/packages/e9/bd/cc3a402a6439c15c3d4294333e13042b915bbeab54edc457c723931fed3f/GitPython-3.1.43-py3-none-any.whl", hash = "sha256:eec7ec56b92aad751f9912a73404bc02ba212a23adb2c7098ee668417051a1ff", size = 207337 },
]

[[package]]
name = "grpcio"
version = "1.68.1"
source = { registry = "https://pypi.org/simple" }
sdist = { url = "https://files.pythonhosted.org/packages/91/ec/b76ff6d86bdfd1737a5ec889394b54c18b1ec3832d91041e25023fbcb67d/grpcio-1.68.1.tar.gz", hash = "sha256:44a8502dd5de653ae6a73e2de50a401d84184f0331d0ac3daeb044e66d5c5054", size = 12694654 }
wheels = [
    { url = "https://files.pythonhosted.org/packages/84/45/717a8215f2b13085d1c1288c732796a984329217dd78a89f0dfd1189f17a/grpcio-1.68.1-cp38-cp38-linux_armv7l.whl", hash = "sha256:eeb38ff04ab6e5756a2aef6ad8d94e89bb4a51ef96e20f45c44ba190fa0bcaad", size = 5172557 },
    { url = "https://files.pythonhosted.org/packages/81/0e/6ccf24b7cb9f243a4f7aefd9da6f31ce54c0630bd03367834aa70db30683/grpcio-1.68.1-cp38-cp38-macosx_10_9_universal2.whl", hash = "sha256:8a3869a6661ec8f81d93f4597da50336718bde9eb13267a699ac7e0a1d6d0bea", size = 11127383 },
    { url = "https://files.pythonhosted.org/packages/98/dc/12a3ffd0419c2175ad3321256259faa6b41a1db858978c5e4562f622fedd/grpcio-1.68.1-cp38-cp38-manylinux_2_17_aarch64.whl", hash = "sha256:2c4cec6177bf325eb6faa6bd834d2ff6aa8bb3b29012cceb4937b86f8b74323c", size = 5689497 },
    { url = "https://files.pythonhosted.org/packages/90/e3/66584059b730f3dc24f1b9ce574ddecda5713ae6e518b89265996be696ee/grpcio-1.68.1-cp38-cp38-manylinux_2_17_i686.manylinux2014_i686.whl", hash = "sha256:12941d533f3cd45d46f202e3667be8ebf6bcb3573629c7ec12c3e211d99cfccf", size = 6317747 },
    { url = "https://files.pythonhosted.org/packages/07/a9/21d179f1b7971fffaf9a7a67de67cb937008a9f4fd510f42c5fe20e2de34/grpcio-1.68.1-cp38-cp38-manylinux_2_17_x86_64.manylinux2014_x86_64.whl", hash = "sha256:80af6f1e69c5e68a2be529990684abdd31ed6622e988bf18850075c81bb1ad6e", size = 5946320 },
    { url = "https://files.pythonhosted.org/packages/53/39/93c928dbc0349827449c53c0fc2f153d056ffc92c1872b344c5bb8d6c0c0/grpcio-1.68.1-cp38-cp38-musllinux_1_1_i686.whl", hash = "sha256:e8dbe3e00771bfe3d04feed8210fc6617006d06d9a2679b74605b9fed3e8362c", size = 6646205 },
    { url = "https://files.pythonhosted.org/packages/88/be/1b1bd86c1b0a3aebe8cc2360cdff7a341fe857e79dfbafbc28e98c1a8fe1/grpcio-1.68.1-cp38-cp38-musllinux_1_1_x86_64.whl", hash = "sha256:83bbf5807dc3ee94ce1de2dfe8a356e1d74101e4b9d7aa8c720cc4818a34aded", size = 6221287 },
    { url = "https://files.pythonhosted.org/packages/87/e3/5b779777156db392ca8e65599cba3284224de2654cd6ad75484284a42da2/grpcio-1.68.1-cp38-cp38-win32.whl", hash = "sha256:8cb620037a2fd9eeee97b4531880e439ebfcd6d7d78f2e7dcc3726428ab5ef63", size = 3655566 },
    { url = "https://files.pythonhosted.org/packages/c9/ff/304b1d38600f9ce0a823a244fed6ba734bea3b5c2dc8c741f9474a07775e/grpcio-1.68.1-cp38-cp38-win_amd64.whl", hash = "sha256:52fbf85aa71263380d330f4fce9f013c0798242e31ede05fcee7fbe40ccfc20d", size = 4403991 },
]

[[package]]
name = "gym"
version = "0.23.1"
source = { registry = "https://pypi.org/simple" }
dependencies = [
    { name = "cloudpickle", marker = "(platform_machine != 'aarch64' and platform_machine != 'arm64' and python_full_version == '3.8.20') or (platform_machine == 'aarch64' and python_full_version == '3.8.20') or (platform_machine == 'aarch64' and platform_system == 'Linux') or (platform_machine == 'arm64' and python_full_version == '3.8.20') or (platform_machine == 'arm64' and platform_system == 'Darwin')" },
    { name = "gym-notices", marker = "(platform_machine != 'aarch64' and platform_machine != 'arm64' and python_full_version == '3.8.20') or (platform_machine == 'aarch64' and python_full_version == '3.8.20') or (platform_machine == 'aarch64' and platform_system == 'Linux') or (platform_machine == 'arm64' and python_full_version == '3.8.20') or (platform_machine == 'arm64' and platform_system == 'Darwin')" },
    { name = "importlib-metadata", marker = "(platform_machine != 'aarch64' and platform_machine != 'arm64' and python_full_version == '3.8.20') or (platform_machine == 'aarch64' and python_full_version == '3.8.20') or (platform_machine == 'aarch64' and platform_system == 'Linux') or (platform_machine == 'arm64' and python_full_version == '3.8.20') or (platform_machine == 'arm64' and platform_system == 'Darwin')" },
    { name = "numpy", marker = "(platform_machine != 'aarch64' and platform_machine != 'arm64' and python_full_version == '3.8.20') or (platform_machine == 'aarch64' and python_full_version == '3.8.20') or (platform_machine == 'aarch64' and platform_system == 'Linux') or (platform_machine == 'arm64' and python_full_version == '3.8.20') or (platform_machine == 'arm64' and platform_system == 'Darwin')" },
]
sdist = { url = "https://files.pythonhosted.org/packages/87/86/3f5467531428b6ce6f3c12d3121b4304d2ea1536a50775a4df036add37b8/gym-0.23.1.tar.gz", hash = "sha256:d0f9b9da34edbdace421c9442fc9205d03b8d15d0fb451053c766cde706d40e0", size = 626191 }

[[package]]
name = "gym-notices"
version = "0.0.8"
source = { registry = "https://pypi.org/simple" }
sdist = { url = "https://files.pythonhosted.org/packages/b4/62/d312681b09cacf77d04237a2815653c58e5031998bb613ce114b85fc3f57/gym-notices-0.0.8.tar.gz", hash = "sha256:ad25e200487cafa369728625fe064e88ada1346618526102659b4640f2b4b911", size = 2685 }
wheels = [
    { url = "https://files.pythonhosted.org/packages/25/26/d786c6bec30fe6110fd3d22c9a273a2a0e56c0b73b93e25ea1af5a53243b/gym_notices-0.0.8-py3-none-any.whl", hash = "sha256:e5f82e00823a166747b4c2a07de63b6560b1acb880638547e0cabf825a01e463", size = 2965 },
]

[[package]]
name = "gymnasium"
version = "1.0.0"
source = { registry = "https://pypi.org/simple" }
dependencies = [
    { name = "cloudpickle", marker = "(platform_machine != 'aarch64' and platform_machine != 'arm64' and python_full_version == '3.8.20') or (platform_machine == 'aarch64' and python_full_version == '3.8.20') or (platform_machine == 'aarch64' and platform_system == 'Linux') or (platform_machine == 'arm64' and python_full_version == '3.8.20') or (platform_machine == 'arm64' and platform_system == 'Darwin')" },
    { name = "farama-notifications", marker = "(platform_machine != 'aarch64' and platform_machine != 'arm64' and python_full_version == '3.8.20') or (platform_machine == 'aarch64' and python_full_version == '3.8.20') or (platform_machine == 'aarch64' and platform_system == 'Linux') or (platform_machine == 'arm64' and python_full_version == '3.8.20') or (platform_machine == 'arm64' and platform_system == 'Darwin')" },
    { name = "importlib-metadata", marker = "(platform_machine != 'aarch64' and platform_machine != 'arm64' and python_full_version == '3.8.20') or (platform_machine == 'aarch64' and python_full_version == '3.8.20') or (platform_machine == 'aarch64' and platform_system == 'Linux') or (platform_machine == 'arm64' and python_full_version == '3.8.20') or (platform_machine == 'arm64' and platform_system == 'Darwin')" },
    { name = "numpy", marker = "(platform_machine != 'aarch64' and platform_machine != 'arm64' and python_full_version == '3.8.20') or (platform_machine == 'aarch64' and python_full_version == '3.8.20') or (platform_machine == 'aarch64' and platform_system == 'Linux') or (platform_machine == 'arm64' and python_full_version == '3.8.20') or (platform_machine == 'arm64' and platform_system == 'Darwin')" },
    { name = "typing-extensions", marker = "(platform_machine != 'aarch64' and platform_machine != 'arm64' and python_full_version == '3.8.20') or (platform_machine == 'aarch64' and python_full_version == '3.8.20') or (platform_machine == 'aarch64' and platform_system == 'Linux') or (platform_machine == 'arm64' and python_full_version == '3.8.20') or (platform_machine == 'arm64' and platform_system == 'Darwin')" },
]
sdist = { url = "https://files.pythonhosted.org/packages/4e/12/1047b8fdbfcdce74022048d916e844ad7e6e1114d81d26a7aed657e3a76d/gymnasium-1.0.0.tar.gz", hash = "sha256:9d2b66f30c1b34fe3c2ce7fae65ecf365d0e9982d2b3d860235e773328a3b403", size = 821389 }
wheels = [
    { url = "https://files.pythonhosted.org/packages/de/85/f5039ce2df5f0789ff1240f08a59f3e8c92e4c5f99543b7aad7388532f7c/gymnasium-1.0.0-py3-none-any.whl", hash = "sha256:b6f40e1e24c5bd419361e1a5b86a9117d2499baecc3a660d44dfff4c465393ad", size = 958120 },
]

[[package]]
name = "idna"
version = "3.10"
source = { registry = "https://pypi.org/simple" }
sdist = { url = "https://files.pythonhosted.org/packages/f1/70/7703c29685631f5a7590aa73f1f1d3fa9a380e654b86af429e0934a32f7d/idna-3.10.tar.gz", hash = "sha256:12f65c9b470abda6dc35cf8e63cc574b1c52b11df2c86030af0ac09b01b13ea9", size = 190490 }
wheels = [
    { url = "https://files.pythonhosted.org/packages/76/c6/c88e154df9c4e1a2a66ccf0005a88dfb2650c1dffb6f5ce603dfbd452ce3/idna-3.10-py3-none-any.whl", hash = "sha256:946d195a0d259cbba61165e88e65941f16e9b36ea6ddb97f00452bae8b1287d3", size = 70442 },
]

[[package]]
name = "imageio"
version = "2.35.1"
source = { registry = "https://pypi.org/simple" }
dependencies = [
    { name = "numpy", marker = "(platform_machine != 'aarch64' and platform_machine != 'arm64' and python_full_version == '3.8.20') or (platform_machine == 'aarch64' and python_full_version == '3.8.20') or (platform_machine == 'aarch64' and platform_system == 'Linux') or (platform_machine == 'arm64' and python_full_version == '3.8.20') or (platform_machine == 'arm64' and platform_system == 'Darwin')" },
    { name = "pillow", marker = "(platform_machine != 'aarch64' and platform_machine != 'arm64' and python_full_version == '3.8.20') or (platform_machine == 'aarch64' and python_full_version == '3.8.20') or (platform_machine == 'aarch64' and platform_system == 'Linux') or (platform_machine == 'arm64' and python_full_version == '3.8.20') or (platform_machine == 'arm64' and platform_system == 'Darwin')" },
]
sdist = { url = "https://files.pythonhosted.org/packages/82/bf/d0ddda79819405428f40e4bc9245c2b936a3a2b23d83b6e42d83822ef822/imageio-2.35.1.tar.gz", hash = "sha256:4952dfeef3c3947957f6d5dedb1f4ca31c6e509a476891062396834048aeed2a", size = 389686 }
wheels = [
    { url = "https://files.pythonhosted.org/packages/1e/b7/02adac4e42a691008b5cfb31db98c190e1fc348d1521b9be4429f9454ed1/imageio-2.35.1-py3-none-any.whl", hash = "sha256:6eb2e5244e7a16b85c10b5c2fe0f7bf961b40fcb9f1a9fd1bd1d2c2f8fb3cd65", size = 315378 },
]

[[package]]
name = "importlib-metadata"
version = "8.5.0"
source = { registry = "https://pypi.org/simple" }
dependencies = [
    { name = "zipp", marker = "(platform_machine != 'aarch64' and platform_machine != 'arm64' and python_full_version == '3.8.20') or (platform_machine == 'aarch64' and python_full_version == '3.8.20') or (platform_machine == 'aarch64' and platform_system == 'Linux') or (platform_machine == 'arm64' and python_full_version == '3.8.20') or (platform_machine == 'arm64' and platform_system == 'Darwin')" },
]
sdist = { url = "https://files.pythonhosted.org/packages/cd/12/33e59336dca5be0c398a7482335911a33aa0e20776128f038019f1a95f1b/importlib_metadata-8.5.0.tar.gz", hash = "sha256:71522656f0abace1d072b9e5481a48f07c138e00f079c38c8f883823f9c26bd7", size = 55304 }
wheels = [
    { url = "https://files.pythonhosted.org/packages/a0/d9/a1e041c5e7caa9a05c925f4bdbdfb7f006d1f74996af53467bc394c97be7/importlib_metadata-8.5.0-py3-none-any.whl", hash = "sha256:45e54197d28b7a7f1559e60b95e7c567032b602131fbd588f1497f47880aa68b", size = 26514 },
]

[[package]]
name = "importlib-resources"
version = "6.4.5"
source = { registry = "https://pypi.org/simple" }
dependencies = [
    { name = "zipp", marker = "(platform_machine != 'aarch64' and platform_machine != 'arm64' and python_full_version == '3.8.20') or (platform_machine == 'aarch64' and python_full_version == '3.8.20') or (platform_machine == 'aarch64' and platform_system == 'Linux') or (platform_machine == 'arm64' and python_full_version == '3.8.20') or (platform_machine == 'arm64' and platform_system == 'Darwin')" },
]
sdist = { url = "https://files.pythonhosted.org/packages/98/be/f3e8c6081b684f176b761e6a2fef02a0be939740ed6f54109a2951d806f3/importlib_resources-6.4.5.tar.gz", hash = "sha256:980862a1d16c9e147a59603677fa2aa5fd82b87f223b6cb870695bcfce830065", size = 43372 }
wheels = [
    { url = "https://files.pythonhosted.org/packages/e1/6a/4604f9ae2fa62ef47b9de2fa5ad599589d28c9fd1d335f32759813dfa91e/importlib_resources-6.4.5-py3-none-any.whl", hash = "sha256:ac29d5f956f01d5e4bb63102a5a19957f1b9175e45649977264a1416783bb717", size = 36115 },
]

[[package]]
name = "iniconfig"
version = "2.0.0"
source = { registry = "https://pypi.org/simple" }
sdist = { url = "https://files.pythonhosted.org/packages/d7/4b/cbd8e699e64a6f16ca3a8220661b5f83792b3017d0f79807cb8708d33913/iniconfig-2.0.0.tar.gz", hash = "sha256:2d91e135bf72d31a410b17c16da610a82cb55f6b0477d1a902134b24a455b8b3", size = 4646 }
wheels = [
    { url = "https://files.pythonhosted.org/packages/ef/a6/62565a6e1cf69e10f5727360368e451d4b7f58beeac6173dc9db836a5b46/iniconfig-2.0.0-py3-none-any.whl", hash = "sha256:b6a85871a79d2e3b22d2d1b94ac2824226a63c6b741c88f7ae975f18b6778374", size = 5892 },
]

[[package]]
name = "ipykernel"
version = "6.29.5"
source = { registry = "https://pypi.org/simple" }
dependencies = [
    { name = "appnope", marker = "(platform_system == 'Darwin' and python_full_version == '3.8.20') or (platform_machine == 'arm64' and platform_system == 'Darwin')" },
    { name = "comm", marker = "(platform_machine != 'aarch64' and platform_machine != 'arm64' and python_full_version == '3.8.20') or (platform_machine == 'aarch64' and python_full_version == '3.8.20') or (platform_machine == 'aarch64' and platform_system == 'Linux') or (platform_machine == 'arm64' and python_full_version == '3.8.20') or (platform_machine == 'arm64' and platform_system == 'Darwin')" },
    { name = "debugpy", marker = "(platform_machine != 'aarch64' and platform_machine != 'arm64' and python_full_version == '3.8.20') or (platform_machine == 'aarch64' and python_full_version == '3.8.20') or (platform_machine == 'aarch64' and platform_system == 'Linux') or (platform_machine == 'arm64' and python_full_version == '3.8.20') or (platform_machine == 'arm64' and platform_system == 'Darwin')" },
    { name = "ipython", marker = "(platform_machine != 'aarch64' and platform_machine != 'arm64' and python_full_version == '3.8.20') or (platform_machine == 'aarch64' and python_full_version == '3.8.20') or (platform_machine == 'aarch64' and platform_system == 'Linux') or (platform_machine == 'arm64' and python_full_version == '3.8.20') or (platform_machine == 'arm64' and platform_system == 'Darwin')" },
    { name = "jupyter-client", marker = "(platform_machine != 'aarch64' and platform_machine != 'arm64' and python_full_version == '3.8.20') or (platform_machine == 'aarch64' and python_full_version == '3.8.20') or (platform_machine == 'aarch64' and platform_system == 'Linux') or (platform_machine == 'arm64' and python_full_version == '3.8.20') or (platform_machine == 'arm64' and platform_system == 'Darwin')" },
    { name = "jupyter-core", marker = "(platform_machine != 'aarch64' and platform_machine != 'arm64' and python_full_version == '3.8.20') or (platform_machine == 'aarch64' and python_full_version == '3.8.20') or (platform_machine == 'aarch64' and platform_system == 'Linux') or (platform_machine == 'arm64' and python_full_version == '3.8.20') or (platform_machine == 'arm64' and platform_system == 'Darwin')" },
    { name = "matplotlib-inline", marker = "(platform_machine != 'aarch64' and platform_machine != 'arm64' and python_full_version == '3.8.20') or (platform_machine == 'aarch64' and python_full_version == '3.8.20') or (platform_machine == 'aarch64' and platform_system == 'Linux') or (platform_machine == 'arm64' and python_full_version == '3.8.20') or (platform_machine == 'arm64' and platform_system == 'Darwin')" },
    { name = "nest-asyncio", marker = "(platform_machine != 'aarch64' and platform_machine != 'arm64' and python_full_version == '3.8.20') or (platform_machine == 'aarch64' and python_full_version == '3.8.20') or (platform_machine == 'aarch64' and platform_system == 'Linux') or (platform_machine == 'arm64' and python_full_version == '3.8.20') or (platform_machine == 'arm64' and platform_system == 'Darwin')" },
    { name = "packaging", marker = "(platform_machine != 'aarch64' and platform_machine != 'arm64' and python_full_version == '3.8.20') or (platform_machine == 'aarch64' and python_full_version == '3.8.20') or (platform_machine == 'aarch64' and platform_system == 'Linux') or (platform_machine == 'arm64' and python_full_version == '3.8.20') or (platform_machine == 'arm64' and platform_system == 'Darwin')" },
    { name = "psutil", marker = "(platform_machine != 'aarch64' and platform_machine != 'arm64' and python_full_version == '3.8.20') or (platform_machine == 'aarch64' and python_full_version == '3.8.20') or (platform_machine == 'aarch64' and platform_system == 'Linux') or (platform_machine == 'arm64' and python_full_version == '3.8.20') or (platform_machine == 'arm64' and platform_system == 'Darwin')" },
    { name = "pyzmq", marker = "(platform_machine != 'aarch64' and platform_machine != 'arm64' and python_full_version == '3.8.20') or (platform_machine == 'aarch64' and python_full_version == '3.8.20') or (platform_machine == 'aarch64' and platform_system == 'Linux') or (platform_machine == 'arm64' and python_full_version == '3.8.20') or (platform_machine == 'arm64' and platform_system == 'Darwin')" },
    { name = "tornado", marker = "(platform_machine != 'aarch64' and platform_machine != 'arm64' and python_full_version == '3.8.20') or (platform_machine == 'aarch64' and python_full_version == '3.8.20') or (platform_machine == 'aarch64' and platform_system == 'Linux') or (platform_machine == 'arm64' and python_full_version == '3.8.20') or (platform_machine == 'arm64' and platform_system == 'Darwin')" },
    { name = "traitlets", marker = "(platform_machine != 'aarch64' and platform_machine != 'arm64' and python_full_version == '3.8.20') or (platform_machine == 'aarch64' and python_full_version == '3.8.20') or (platform_machine == 'aarch64' and platform_system == 'Linux') or (platform_machine == 'arm64' and python_full_version == '3.8.20') or (platform_machine == 'arm64' and platform_system == 'Darwin')" },
]
sdist = { url = "https://files.pythonhosted.org/packages/e9/5c/67594cb0c7055dc50814b21731c22a601101ea3b1b50a9a1b090e11f5d0f/ipykernel-6.29.5.tar.gz", hash = "sha256:f093a22c4a40f8828f8e330a9c297cb93dcab13bd9678ded6de8e5cf81c56215", size = 163367 }
wheels = [
    { url = "https://files.pythonhosted.org/packages/94/5c/368ae6c01c7628438358e6d337c19b05425727fbb221d2a3c4303c372f42/ipykernel-6.29.5-py3-none-any.whl", hash = "sha256:afdb66ba5aa354b09b91379bac28ae4afebbb30e8b39510c9690afb7a10421b5", size = 117173 },
]

[[package]]
name = "ipython"
version = "8.12.3"
source = { registry = "https://pypi.org/simple" }
dependencies = [
    { name = "appnope", marker = "(platform_machine != 'aarch64' and platform_machine != 'arm64' and sys_platform == 'darwin' and python_full_version == '3.8.20') or (platform_machine == 'aarch64' and sys_platform == 'darwin' and python_full_version == '3.8.20') or (platform_machine == 'aarch64' and platform_system == 'Linux' and sys_platform == 'darwin') or (platform_machine == 'arm64' and sys_platform == 'darwin' and python_full_version == '3.8.20') or (platform_machine == 'arm64' and platform_system == 'Darwin' and sys_platform == 'darwin')" },
    { name = "backcall", marker = "(platform_machine != 'aarch64' and platform_machine != 'arm64' and python_full_version == '3.8.20') or (platform_machine == 'aarch64' and python_full_version == '3.8.20') or (platform_machine == 'aarch64' and platform_system == 'Linux') or (platform_machine == 'arm64' and python_full_version == '3.8.20') or (platform_machine == 'arm64' and platform_system == 'Darwin')" },
    { name = "colorama", marker = "(platform_machine != 'aarch64' and platform_machine != 'arm64' and sys_platform == 'win32' and python_full_version == '3.8.20') or (platform_machine == 'aarch64' and sys_platform == 'win32' and python_full_version == '3.8.20') or (platform_machine == 'aarch64' and platform_system == 'Linux' and sys_platform == 'win32') or (platform_machine == 'arm64' and sys_platform == 'win32' and python_full_version == '3.8.20') or (platform_machine == 'arm64' and platform_system == 'Darwin' and sys_platform == 'win32')" },
    { name = "decorator", marker = "(platform_machine != 'aarch64' and platform_machine != 'arm64' and python_full_version == '3.8.20') or (platform_machine == 'aarch64' and python_full_version == '3.8.20') or (platform_machine == 'aarch64' and platform_system == 'Linux') or (platform_machine == 'arm64' and python_full_version == '3.8.20') or (platform_machine == 'arm64' and platform_system == 'Darwin')" },
    { name = "jedi", marker = "(platform_machine != 'aarch64' and platform_machine != 'arm64' and python_full_version == '3.8.20') or (platform_machine == 'aarch64' and python_full_version == '3.8.20') or (platform_machine == 'aarch64' and platform_system == 'Linux') or (platform_machine == 'arm64' and python_full_version == '3.8.20') or (platform_machine == 'arm64' and platform_system == 'Darwin')" },
    { name = "matplotlib-inline", marker = "(platform_machine != 'aarch64' and platform_machine != 'arm64' and python_full_version == '3.8.20') or (platform_machine == 'aarch64' and python_full_version == '3.8.20') or (platform_machine == 'aarch64' and platform_system == 'Linux') or (platform_machine == 'arm64' and python_full_version == '3.8.20') or (platform_machine == 'arm64' and platform_system == 'Darwin')" },
    { name = "pexpect", marker = "(platform_machine != 'aarch64' and platform_machine != 'arm64' and sys_platform != 'win32' and python_full_version == '3.8.20') or (platform_machine == 'aarch64' and sys_platform != 'win32' and python_full_version == '3.8.20') or (platform_machine == 'aarch64' and platform_system == 'Linux' and sys_platform != 'win32') or (platform_machine == 'arm64' and sys_platform != 'win32' and python_full_version == '3.8.20') or (platform_machine == 'arm64' and platform_system == 'Darwin' and sys_platform != 'win32')" },
    { name = "pickleshare", marker = "(platform_machine != 'aarch64' and platform_machine != 'arm64' and python_full_version == '3.8.20') or (platform_machine == 'aarch64' and python_full_version == '3.8.20') or (platform_machine == 'aarch64' and platform_system == 'Linux') or (platform_machine == 'arm64' and python_full_version == '3.8.20') or (platform_machine == 'arm64' and platform_system == 'Darwin')" },
    { name = "prompt-toolkit", marker = "(platform_machine != 'aarch64' and platform_machine != 'arm64' and python_full_version == '3.8.20') or (platform_machine == 'aarch64' and python_full_version == '3.8.20') or (platform_machine == 'aarch64' and platform_system == 'Linux') or (platform_machine == 'arm64' and python_full_version == '3.8.20') or (platform_machine == 'arm64' and platform_system == 'Darwin')" },
    { name = "pygments", marker = "(platform_machine != 'aarch64' and platform_machine != 'arm64' and python_full_version == '3.8.20') or (platform_machine == 'aarch64' and python_full_version == '3.8.20') or (platform_machine == 'aarch64' and platform_system == 'Linux') or (platform_machine == 'arm64' and python_full_version == '3.8.20') or (platform_machine == 'arm64' and platform_system == 'Darwin')" },
    { name = "stack-data", marker = "(platform_machine != 'aarch64' and platform_machine != 'arm64' and python_full_version == '3.8.20') or (platform_machine == 'aarch64' and python_full_version == '3.8.20') or (platform_machine == 'aarch64' and platform_system == 'Linux') or (platform_machine == 'arm64' and python_full_version == '3.8.20') or (platform_machine == 'arm64' and platform_system == 'Darwin')" },
    { name = "traitlets", marker = "(platform_machine != 'aarch64' and platform_machine != 'arm64' and python_full_version == '3.8.20') or (platform_machine == 'aarch64' and python_full_version == '3.8.20') or (platform_machine == 'aarch64' and platform_system == 'Linux') or (platform_machine == 'arm64' and python_full_version == '3.8.20') or (platform_machine == 'arm64' and platform_system == 'Darwin')" },
    { name = "typing-extensions", marker = "(platform_machine != 'aarch64' and platform_machine != 'arm64' and python_full_version == '3.8.20') or (platform_machine == 'aarch64' and python_full_version == '3.8.20') or (platform_machine == 'aarch64' and platform_system == 'Linux') or (platform_machine == 'arm64' and python_full_version == '3.8.20') or (platform_machine == 'arm64' and platform_system == 'Darwin')" },
]
sdist = { url = "https://files.pythonhosted.org/packages/9e/6a/44ef299b1762f5a73841e87fae8a73a8cc8aee538d6dc8c77a5afe1fd2ce/ipython-8.12.3.tar.gz", hash = "sha256:3910c4b54543c2ad73d06579aa771041b7d5707b033bd488669b4cf544e3b363", size = 5470171 }
wheels = [
    { url = "https://files.pythonhosted.org/packages/8d/97/8fe103906cd81bc42d3b0175b5534a9f67dccae47d6451131cf8d0d70bb2/ipython-8.12.3-py3-none-any.whl", hash = "sha256:b0340d46a933d27c657b211a329d0be23793c36595acf9e6ef4164bc01a1804c", size = 798307 },
]

[[package]]
name = "jedi"
version = "0.19.2"
source = { registry = "https://pypi.org/simple" }
dependencies = [
    { name = "parso", marker = "(platform_machine != 'aarch64' and platform_machine != 'arm64' and python_full_version == '3.8.20') or (platform_machine == 'aarch64' and python_full_version == '3.8.20') or (platform_machine == 'aarch64' and platform_system == 'Linux') or (platform_machine == 'arm64' and python_full_version == '3.8.20') or (platform_machine == 'arm64' and platform_system == 'Darwin')" },
]
sdist = { url = "https://files.pythonhosted.org/packages/72/3a/79a912fbd4d8dd6fbb02bf69afd3bb72cf0c729bb3063c6f4498603db17a/jedi-0.19.2.tar.gz", hash = "sha256:4770dc3de41bde3966b02eb84fbcf557fb33cce26ad23da12c742fb50ecb11f0", size = 1231287 }
wheels = [
    { url = "https://files.pythonhosted.org/packages/c0/5a/9cac0c82afec3d09ccd97c8b6502d48f165f9124db81b4bcb90b4af974ee/jedi-0.19.2-py2.py3-none-any.whl", hash = "sha256:a8ef22bde8490f57fe5c7681a3c83cb58874daf72b4784de3cce5b6ef6edb5b9", size = 1572278 },
]

[[package]]
name = "jinja2"
version = "3.1.4"
source = { registry = "https://pypi.org/simple" }
dependencies = [
    { name = "markupsafe", marker = "(platform_machine != 'aarch64' and platform_machine != 'arm64' and python_full_version == '3.8.20') or (platform_machine == 'aarch64' and python_full_version == '3.8.20') or (platform_machine == 'aarch64' and platform_system == 'Linux') or (platform_machine == 'arm64' and python_full_version == '3.8.20') or (platform_machine == 'arm64' and platform_system == 'Darwin')" },
]
sdist = { url = "https://files.pythonhosted.org/packages/ed/55/39036716d19cab0747a5020fc7e907f362fbf48c984b14e62127f7e68e5d/jinja2-3.1.4.tar.gz", hash = "sha256:4a3aee7acbbe7303aede8e9648d13b8bf88a429282aa6122a993f0ac800cb369", size = 240245 }
wheels = [
    { url = "https://files.pythonhosted.org/packages/31/80/3a54838c3fb461f6fec263ebf3a3a41771bd05190238de3486aae8540c36/jinja2-3.1.4-py3-none-any.whl", hash = "sha256:bc5dd2abb727a5319567b7a813e6a2e7318c39f4f487cfe6c89c6f9c7d25197d", size = 133271 },
]

[[package]]
name = "jsonschema"
version = "4.23.0"
source = { registry = "https://pypi.org/simple" }
dependencies = [
    { name = "attrs", marker = "(platform_machine != 'aarch64' and platform_machine != 'arm64' and python_full_version == '3.8.20') or (platform_machine == 'aarch64' and python_full_version == '3.8.20') or (platform_machine == 'aarch64' and platform_system == 'Linux') or (platform_machine == 'arm64' and python_full_version == '3.8.20') or (platform_machine == 'arm64' and platform_system == 'Darwin')" },
    { name = "importlib-resources", marker = "(platform_machine != 'aarch64' and platform_machine != 'arm64' and python_full_version == '3.8.20') or (platform_machine == 'aarch64' and python_full_version == '3.8.20') or (platform_machine == 'aarch64' and platform_system == 'Linux') or (platform_machine == 'arm64' and python_full_version == '3.8.20') or (platform_machine == 'arm64' and platform_system == 'Darwin')" },
    { name = "jsonschema-specifications", marker = "(platform_machine != 'aarch64' and platform_machine != 'arm64' and python_full_version == '3.8.20') or (platform_machine == 'aarch64' and python_full_version == '3.8.20') or (platform_machine == 'aarch64' and platform_system == 'Linux') or (platform_machine == 'arm64' and python_full_version == '3.8.20') or (platform_machine == 'arm64' and platform_system == 'Darwin')" },
    { name = "pkgutil-resolve-name", marker = "(platform_machine != 'aarch64' and platform_machine != 'arm64' and python_full_version == '3.8.20') or (platform_machine == 'aarch64' and python_full_version == '3.8.20') or (platform_machine == 'aarch64' and platform_system == 'Linux') or (platform_machine == 'arm64' and python_full_version == '3.8.20') or (platform_machine == 'arm64' and platform_system == 'Darwin')" },
    { name = "referencing", marker = "(platform_machine != 'aarch64' and platform_machine != 'arm64' and python_full_version == '3.8.20') or (platform_machine == 'aarch64' and python_full_version == '3.8.20') or (platform_machine == 'aarch64' and platform_system == 'Linux') or (platform_machine == 'arm64' and python_full_version == '3.8.20') or (platform_machine == 'arm64' and platform_system == 'Darwin')" },
    { name = "rpds-py", marker = "(platform_machine != 'aarch64' and platform_machine != 'arm64' and python_full_version == '3.8.20') or (platform_machine == 'aarch64' and python_full_version == '3.8.20') or (platform_machine == 'aarch64' and platform_system == 'Linux') or (platform_machine == 'arm64' and python_full_version == '3.8.20') or (platform_machine == 'arm64' and platform_system == 'Darwin')" },
]
sdist = { url = "https://files.pythonhosted.org/packages/38/2e/03362ee4034a4c917f697890ccd4aec0800ccf9ded7f511971c75451deec/jsonschema-4.23.0.tar.gz", hash = "sha256:d71497fef26351a33265337fa77ffeb82423f3ea21283cd9467bb03999266bc4", size = 325778 }
wheels = [
    { url = "https://files.pythonhosted.org/packages/69/4a/4f9dbeb84e8850557c02365a0eee0649abe5eb1d84af92a25731c6c0f922/jsonschema-4.23.0-py3-none-any.whl", hash = "sha256:fbadb6f8b144a8f8cf9f0b89ba94501d143e50411a1278633f56a7acf7fd5566", size = 88462 },
]

[[package]]
name = "jsonschema-specifications"
version = "2023.12.1"
source = { registry = "https://pypi.org/simple" }
dependencies = [
    { name = "importlib-resources", marker = "(platform_machine != 'aarch64' and platform_machine != 'arm64' and python_full_version == '3.8.20') or (platform_machine == 'aarch64' and python_full_version == '3.8.20') or (platform_machine == 'aarch64' and platform_system == 'Linux') or (platform_machine == 'arm64' and python_full_version == '3.8.20') or (platform_machine == 'arm64' and platform_system == 'Darwin')" },
    { name = "referencing", marker = "(platform_machine != 'aarch64' and platform_machine != 'arm64' and python_full_version == '3.8.20') or (platform_machine == 'aarch64' and python_full_version == '3.8.20') or (platform_machine == 'aarch64' and platform_system == 'Linux') or (platform_machine == 'arm64' and python_full_version == '3.8.20') or (platform_machine == 'arm64' and platform_system == 'Darwin')" },
]
sdist = { url = "https://files.pythonhosted.org/packages/f8/b9/cc0cc592e7c195fb8a650c1d5990b10175cf13b4c97465c72ec841de9e4b/jsonschema_specifications-2023.12.1.tar.gz", hash = "sha256:48a76787b3e70f5ed53f1160d2b81f586e4ca6d1548c5de7085d1682674764cc", size = 13983 }
wheels = [
    { url = "https://files.pythonhosted.org/packages/ee/07/44bd408781594c4d0a027666ef27fab1e441b109dc3b76b4f836f8fd04fe/jsonschema_specifications-2023.12.1-py3-none-any.whl", hash = "sha256:87e4fdf3a94858b8a2ba2778d9ba57d8a9cafca7c7489c46ba0d30a8bc6a9c3c", size = 18482 },
]

[[package]]
name = "jupyter-client"
version = "8.6.3"
source = { registry = "https://pypi.org/simple" }
dependencies = [
    { name = "importlib-metadata", marker = "(platform_machine != 'aarch64' and platform_machine != 'arm64' and python_full_version == '3.8.20') or (platform_machine == 'aarch64' and python_full_version == '3.8.20') or (platform_machine == 'aarch64' and platform_system == 'Linux') or (platform_machine == 'arm64' and python_full_version == '3.8.20') or (platform_machine == 'arm64' and platform_system == 'Darwin')" },
    { name = "jupyter-core", marker = "(platform_machine != 'aarch64' and platform_machine != 'arm64' and python_full_version == '3.8.20') or (platform_machine == 'aarch64' and python_full_version == '3.8.20') or (platform_machine == 'aarch64' and platform_system == 'Linux') or (platform_machine == 'arm64' and python_full_version == '3.8.20') or (platform_machine == 'arm64' and platform_system == 'Darwin')" },
    { name = "python-dateutil", marker = "(platform_machine != 'aarch64' and platform_machine != 'arm64' and python_full_version == '3.8.20') or (platform_machine == 'aarch64' and python_full_version == '3.8.20') or (platform_machine == 'aarch64' and platform_system == 'Linux') or (platform_machine == 'arm64' and python_full_version == '3.8.20') or (platform_machine == 'arm64' and platform_system == 'Darwin')" },
    { name = "pyzmq", marker = "(platform_machine != 'aarch64' and platform_machine != 'arm64' and python_full_version == '3.8.20') or (platform_machine == 'aarch64' and python_full_version == '3.8.20') or (platform_machine == 'aarch64' and platform_system == 'Linux') or (platform_machine == 'arm64' and python_full_version == '3.8.20') or (platform_machine == 'arm64' and platform_system == 'Darwin')" },
    { name = "tornado", marker = "(platform_machine != 'aarch64' and platform_machine != 'arm64' and python_full_version == '3.8.20') or (platform_machine == 'aarch64' and python_full_version == '3.8.20') or (platform_machine == 'aarch64' and platform_system == 'Linux') or (platform_machine == 'arm64' and python_full_version == '3.8.20') or (platform_machine == 'arm64' and platform_system == 'Darwin')" },
    { name = "traitlets", marker = "(platform_machine != 'aarch64' and platform_machine != 'arm64' and python_full_version == '3.8.20') or (platform_machine == 'aarch64' and python_full_version == '3.8.20') or (platform_machine == 'aarch64' and platform_system == 'Linux') or (platform_machine == 'arm64' and python_full_version == '3.8.20') or (platform_machine == 'arm64' and platform_system == 'Darwin')" },
]
sdist = { url = "https://files.pythonhosted.org/packages/71/22/bf9f12fdaeae18019a468b68952a60fe6dbab5d67cd2a103cac7659b41ca/jupyter_client-8.6.3.tar.gz", hash = "sha256:35b3a0947c4a6e9d589eb97d7d4cd5e90f910ee73101611f01283732bd6d9419", size = 342019 }
wheels = [
    { url = "https://files.pythonhosted.org/packages/11/85/b0394e0b6fcccd2c1eeefc230978a6f8cb0c5df1e4cd3e7625735a0d7d1e/jupyter_client-8.6.3-py3-none-any.whl", hash = "sha256:e8a19cc986cc45905ac3362915f410f3af85424b4c0905e94fa5f2cb08e8f23f", size = 106105 },
]

[[package]]
name = "jupyter-core"
version = "5.7.2"
source = { registry = "https://pypi.org/simple" }
dependencies = [
    { name = "platformdirs", marker = "(platform_machine != 'aarch64' and platform_machine != 'arm64' and python_full_version == '3.8.20') or (platform_machine == 'aarch64' and python_full_version == '3.8.20') or (platform_machine == 'aarch64' and platform_system == 'Linux') or (platform_machine == 'arm64' and python_full_version == '3.8.20') or (platform_machine == 'arm64' and platform_system == 'Darwin')" },
    { name = "pywin32", marker = "(platform_machine != 'aarch64' and platform_machine != 'arm64' and platform_python_implementation != 'PyPy' and sys_platform == 'win32' and python_full_version == '3.8.20') or (platform_machine == 'aarch64' and platform_python_implementation != 'PyPy' and sys_platform == 'win32' and python_full_version == '3.8.20') or (platform_machine == 'aarch64' and platform_python_implementation != 'PyPy' and platform_system == 'Linux' and sys_platform == 'win32') or (platform_machine == 'arm64' and platform_python_implementation != 'PyPy' and sys_platform == 'win32' and python_full_version == '3.8.20') or (platform_machine == 'arm64' and platform_python_implementation != 'PyPy' and platform_system == 'Darwin' and sys_platform == 'win32')" },
    { name = "traitlets", marker = "(platform_machine != 'aarch64' and platform_machine != 'arm64' and python_full_version == '3.8.20') or (platform_machine == 'aarch64' and python_full_version == '3.8.20') or (platform_machine == 'aarch64' and platform_system == 'Linux') or (platform_machine == 'arm64' and python_full_version == '3.8.20') or (platform_machine == 'arm64' and platform_system == 'Darwin')" },
]
sdist = { url = "https://files.pythonhosted.org/packages/00/11/b56381fa6c3f4cc5d2cf54a7dbf98ad9aa0b339ef7a601d6053538b079a7/jupyter_core-5.7.2.tar.gz", hash = "sha256:aa5f8d32bbf6b431ac830496da7392035d6f61b4f54872f15c4bd2a9c3f536d9", size = 87629 }
wheels = [
    { url = "https://files.pythonhosted.org/packages/c9/fb/108ecd1fe961941959ad0ee4e12ee7b8b1477247f30b1fdfd83ceaf017f0/jupyter_core-5.7.2-py3-none-any.whl", hash = "sha256:4f7315d2f6b4bcf2e3e7cb6e46772eba760ae459cd1f59d29eb57b0a01bd7409", size = 28965 },
]

[[package]]
name = "kiwisolver"
version = "1.4.7"
source = { registry = "https://pypi.org/simple" }
sdist = { url = "https://files.pythonhosted.org/packages/85/4d/2255e1c76304cbd60b48cee302b66d1dde4468dc5b1160e4b7cb43778f2a/kiwisolver-1.4.7.tar.gz", hash = "sha256:9893ff81bd7107f7b685d3017cc6583daadb4fc26e4a888350df530e41980a60", size = 97286 }
wheels = [
    { url = "https://files.pythonhosted.org/packages/57/d6/620247574d9e26fe24384087879e8399e309f0051782f95238090afa6ccc/kiwisolver-1.4.7-cp38-cp38-macosx_10_9_universal2.whl", hash = "sha256:5d5abf8f8ec1f4e22882273c423e16cae834c36856cac348cfbfa68e01c40f3a", size = 122325 },
    { url = "https://files.pythonhosted.org/packages/bd/c6/572ad7d73dbd898cffa9050ffd7ff7e78a055a1d9b7accd6b4d1f50ec858/kiwisolver-1.4.7-cp38-cp38-macosx_10_9_x86_64.whl", hash = "sha256:aeb3531b196ef6f11776c21674dba836aeea9d5bd1cf630f869e3d90b16cfade", size = 65679 },
    { url = "https://files.pythonhosted.org/packages/14/a7/bb8ab10e12cc8764f4da0245d72dee4731cc720bdec0f085d5e9c6005b98/kiwisolver-1.4.7-cp38-cp38-macosx_11_0_arm64.whl", hash = "sha256:b7d755065e4e866a8086c9bdada157133ff466476a2ad7861828e17b6026e22c", size = 64267 },
    { url = "https://files.pythonhosted.org/packages/54/a4/3b5a2542429e182a4df0528214e76803f79d016110f5e67c414a0357cd7d/kiwisolver-1.4.7-cp38-cp38-manylinux_2_17_aarch64.manylinux2014_aarch64.whl", hash = "sha256:08471d4d86cbaec61f86b217dd938a83d85e03785f51121e791a6e6689a3be95", size = 1387236 },
    { url = "https://files.pythonhosted.org/packages/a6/d7/bc3005e906c1673953a3e31ee4f828157d5e07a62778d835dd937d624ea0/kiwisolver-1.4.7-cp38-cp38-manylinux_2_17_ppc64le.manylinux2014_ppc64le.whl", hash = "sha256:7bbfcb7165ce3d54a3dfbe731e470f65739c4c1f85bb1018ee912bae139e263b", size = 1500555 },
    { url = "https://files.pythonhosted.org/packages/09/a7/87cb30741f13b7af08446795dca6003491755805edc9c321fe996c1320b8/kiwisolver-1.4.7-cp38-cp38-manylinux_2_17_s390x.manylinux2014_s390x.whl", hash = "sha256:5d34eb8494bea691a1a450141ebb5385e4b69d38bb8403b5146ad279f4b30fa3", size = 1431684 },
    { url = "https://files.pythonhosted.org/packages/37/a4/1e4e2d8cdaa42c73d523413498445247e615334e39401ae49dae74885429/kiwisolver-1.4.7-cp38-cp38-manylinux_2_5_i686.manylinux1_i686.whl", hash = "sha256:9242795d174daa40105c1d86aba618e8eab7bf96ba8c3ee614da8302a9f95503", size = 1125811 },
    { url = "https://files.pythonhosted.org/packages/76/36/ae40d7a3171e06f55ac77fe5536079e7be1d8be2a8210e08975c7f9b4d54/kiwisolver-1.4.7-cp38-cp38-manylinux_2_5_x86_64.manylinux1_x86_64.whl", hash = "sha256:a0f64a48bb81af7450e641e3fe0b0394d7381e342805479178b3d335d60ca7cf", size = 1179987 },
    { url = "https://files.pythonhosted.org/packages/d8/5d/6e4894b9fdf836d8bd095729dff123bbbe6ad0346289287b45c800fae656/kiwisolver-1.4.7-cp38-cp38-musllinux_1_2_aarch64.whl", hash = "sha256:8e045731a5416357638d1700927529e2b8ab304811671f665b225f8bf8d8f933", size = 2186817 },
    { url = "https://files.pythonhosted.org/packages/f0/2d/603079b2c2fd62890be0b0ebfc8bb6dda8a5253ca0758885596565b0dfc1/kiwisolver-1.4.7-cp38-cp38-musllinux_1_2_i686.whl", hash = "sha256:4322872d5772cae7369f8351da1edf255a604ea7087fe295411397d0cfd9655e", size = 2332538 },
    { url = "https://files.pythonhosted.org/packages/bb/2a/9a28279c865c38a27960db38b07179143aafc94877945c209bfc553d9dd3/kiwisolver-1.4.7-cp38-cp38-musllinux_1_2_ppc64le.whl", hash = "sha256:e1631290ee9271dffe3062d2634c3ecac02c83890ada077d225e081aca8aab89", size = 2293890 },
    { url = "https://files.pythonhosted.org/packages/1a/4d/4da8967f3bf13c764984b8fbae330683ee5fbd555b4a5624ad2b9decc0ab/kiwisolver-1.4.7-cp38-cp38-musllinux_1_2_s390x.whl", hash = "sha256:edcfc407e4eb17e037bca59be0e85a2031a2ac87e4fed26d3e9df88b4165f92d", size = 2434677 },
    { url = "https://files.pythonhosted.org/packages/08/e9/a97a2b6b74dd850fa5974309367e025c06093a143befe9b962d0baebb4f0/kiwisolver-1.4.7-cp38-cp38-musllinux_1_2_x86_64.whl", hash = "sha256:4d05d81ecb47d11e7f8932bd8b61b720bf0b41199358f3f5e36d38e28f0532c5", size = 2250339 },
    { url = "https://files.pythonhosted.org/packages/8a/e7/55507a387ba1766e69f5e13a79e1aefabdafe0532bee5d1972dfc42b3d16/kiwisolver-1.4.7-cp38-cp38-win32.whl", hash = "sha256:b38ac83d5f04b15e515fd86f312479d950d05ce2368d5413d46c088dda7de90a", size = 46932 },
    { url = "https://files.pythonhosted.org/packages/52/77/7e04cca2ff1dc6ee6b7654cebe233de72b7a3ec5616501b6f3144fb70740/kiwisolver-1.4.7-cp38-cp38-win_amd64.whl", hash = "sha256:d83db7cde68459fc803052a55ace60bea2bae361fc3b7a6d5da07e11954e4b09", size = 55836 },
    { url = "https://files.pythonhosted.org/packages/64/f3/2403d90821fffe496df16f6996cb328b90b0d80c06d2938a930a7732b4f1/kiwisolver-1.4.7-pp38-pypy38_pp73-macosx_10_9_x86_64.whl", hash = "sha256:bfa1acfa0c54932d5607e19a2c24646fb4c1ae2694437789129cf099789a3b00", size = 59662 },
    { url = "https://files.pythonhosted.org/packages/fa/7d/8f409736a4a6ac04354fa530ebf46682ddb1539b0bae15f4731ff2c575bc/kiwisolver-1.4.7-pp38-pypy38_pp73-macosx_11_0_arm64.whl", hash = "sha256:eee3ea935c3d227d49b4eb85660ff631556841f6e567f0f7bda972df6c2c9935", size = 57753 },
    { url = "https://files.pythonhosted.org/packages/4c/a5/3937c9abe8eedb1356071739ad437a0b486cbad27d54f4ec4733d24882ac/kiwisolver-1.4.7-pp38-pypy38_pp73-manylinux_2_12_i686.manylinux2010_i686.whl", hash = "sha256:f3160309af4396e0ed04db259c3ccbfdc3621b5559b5453075e5de555e1f3a1b", size = 103564 },
    { url = "https://files.pythonhosted.org/packages/b2/18/a5ae23888f010b90d5eb8d196fed30e268056b2ded54d25b38a193bb70e9/kiwisolver-1.4.7-pp38-pypy38_pp73-manylinux_2_12_x86_64.manylinux2010_x86_64.whl", hash = "sha256:a17f6a29cf8935e587cc8a4dbfc8368c55edc645283db0ce9801016f83526c2d", size = 95264 },
    { url = "https://files.pythonhosted.org/packages/f9/d0/c4240ae86306d4395e9701f1d7e6ddcc6d60c28cb0127139176cfcfc9ebe/kiwisolver-1.4.7-pp38-pypy38_pp73-manylinux_2_17_aarch64.manylinux2014_aarch64.whl", hash = "sha256:10849fb2c1ecbfae45a693c070e0320a91b35dd4bcf58172c023b994283a124d", size = 78197 },
    { url = "https://files.pythonhosted.org/packages/62/db/62423f0ab66813376a35c1e7da488ebdb4e808fcb54b7cec33959717bda1/kiwisolver-1.4.7-pp38-pypy38_pp73-win_amd64.whl", hash = "sha256:ac542bf38a8a4be2dc6b15248d36315ccc65f0743f7b1a76688ffb6b5129a5c2", size = 56080 },
]

[[package]]
name = "lazy-loader"
version = "0.4"
source = { registry = "https://pypi.org/simple" }
dependencies = [
    { name = "packaging", marker = "(platform_machine != 'aarch64' and platform_machine != 'arm64' and python_full_version == '3.8.20') or (platform_machine == 'aarch64' and python_full_version == '3.8.20') or (platform_machine == 'aarch64' and platform_system == 'Linux') or (platform_machine == 'arm64' and python_full_version == '3.8.20') or (platform_machine == 'arm64' and platform_system == 'Darwin')" },
]
sdist = { url = "https://files.pythonhosted.org/packages/6f/6b/c875b30a1ba490860c93da4cabf479e03f584eba06fe5963f6f6644653d8/lazy_loader-0.4.tar.gz", hash = "sha256:47c75182589b91a4e1a85a136c074285a5ad4d9f39c63e0d7fb76391c4574cd1", size = 15431 }
wheels = [
    { url = "https://files.pythonhosted.org/packages/83/60/d497a310bde3f01cb805196ac61b7ad6dc5dcf8dce66634dc34364b20b4f/lazy_loader-0.4-py3-none-any.whl", hash = "sha256:342aa8e14d543a154047afb4ba8ef17f5563baad3fc610d7b15b213b0f119efc", size = 12097 },
]

[[package]]
name = "lightning"
version = "2.3.3"
source = { registry = "https://pypi.org/simple" }
dependencies = [
    { name = "fsspec", extra = ["http"], marker = "(platform_machine != 'aarch64' and platform_machine != 'arm64' and python_full_version == '3.8.20') or (platform_machine == 'aarch64' and python_full_version == '3.8.20') or (platform_machine == 'aarch64' and platform_system == 'Linux') or (platform_machine == 'arm64' and python_full_version == '3.8.20') or (platform_machine == 'arm64' and platform_system == 'Darwin')" },
    { name = "lightning-utilities", marker = "(platform_machine != 'aarch64' and platform_machine != 'arm64' and python_full_version == '3.8.20') or (platform_machine == 'aarch64' and python_full_version == '3.8.20') or (platform_machine == 'aarch64' and platform_system == 'Linux') or (platform_machine == 'arm64' and python_full_version == '3.8.20') or (platform_machine == 'arm64' and platform_system == 'Darwin')" },
    { name = "numpy", marker = "(platform_machine != 'aarch64' and platform_machine != 'arm64' and python_full_version == '3.8.20') or (platform_machine == 'aarch64' and python_full_version == '3.8.20') or (platform_machine == 'aarch64' and platform_system == 'Linux') or (platform_machine == 'arm64' and python_full_version == '3.8.20') or (platform_machine == 'arm64' and platform_system == 'Darwin')" },
    { name = "packaging", marker = "(platform_machine != 'aarch64' and platform_machine != 'arm64' and python_full_version == '3.8.20') or (platform_machine == 'aarch64' and python_full_version == '3.8.20') or (platform_machine == 'aarch64' and platform_system == 'Linux') or (platform_machine == 'arm64' and python_full_version == '3.8.20') or (platform_machine == 'arm64' and platform_system == 'Darwin')" },
    { name = "pytorch-lightning", marker = "(platform_machine != 'aarch64' and platform_machine != 'arm64' and python_full_version == '3.8.20') or (platform_machine == 'aarch64' and python_full_version == '3.8.20') or (platform_machine == 'aarch64' and platform_system == 'Linux') or (platform_machine == 'arm64' and python_full_version == '3.8.20') or (platform_machine == 'arm64' and platform_system == 'Darwin')" },
    { name = "pyyaml", marker = "(platform_machine != 'aarch64' and platform_machine != 'arm64' and python_full_version == '3.8.20') or (platform_machine == 'aarch64' and python_full_version == '3.8.20') or (platform_machine == 'aarch64' and platform_system == 'Linux') or (platform_machine == 'arm64' and python_full_version == '3.8.20') or (platform_machine == 'arm64' and platform_system == 'Darwin')" },
    { name = "torch", marker = "(platform_machine != 'aarch64' and platform_machine != 'arm64' and python_full_version == '3.8.20') or (platform_machine == 'aarch64' and python_full_version == '3.8.20') or (platform_machine == 'aarch64' and platform_system == 'Linux') or (platform_machine == 'arm64' and python_full_version == '3.8.20') or (platform_machine == 'arm64' and platform_system == 'Darwin')" },
    { name = "torchmetrics", marker = "(platform_machine != 'aarch64' and platform_machine != 'arm64' and python_full_version == '3.8.20') or (platform_machine == 'aarch64' and python_full_version == '3.8.20') or (platform_machine == 'aarch64' and platform_system == 'Linux') or (platform_machine == 'arm64' and python_full_version == '3.8.20') or (platform_machine == 'arm64' and platform_system == 'Darwin')" },
    { name = "tqdm", marker = "(platform_machine != 'aarch64' and platform_machine != 'arm64' and python_full_version == '3.8.20') or (platform_machine == 'aarch64' and python_full_version == '3.8.20') or (platform_machine == 'aarch64' and platform_system == 'Linux') or (platform_machine == 'arm64' and python_full_version == '3.8.20') or (platform_machine == 'arm64' and platform_system == 'Darwin')" },
    { name = "typing-extensions", marker = "(platform_machine != 'aarch64' and platform_machine != 'arm64' and python_full_version == '3.8.20') or (platform_machine == 'aarch64' and python_full_version == '3.8.20') or (platform_machine == 'aarch64' and platform_system == 'Linux') or (platform_machine == 'arm64' and python_full_version == '3.8.20') or (platform_machine == 'arm64' and platform_system == 'Darwin')" },
]
sdist = { url = "https://files.pythonhosted.org/packages/83/a9/dddaad0bc8b93aa9eec78033ab0d241058f137380483b4142d9de2ae7eea/lightning-2.3.3.tar.gz", hash = "sha256:7f454711895c1c6e455766f01fa39522e25e5ab54c15c5e5fbad342fa92bc93c", size = 618513 }
wheels = [
    { url = "https://files.pythonhosted.org/packages/8c/31/bb00abd336f2e635d8a49ea9e80a82981e364d6cd91738aeeef99ab2ed0a/lightning-2.3.3-py3-none-any.whl", hash = "sha256:5b4950f20b5117f30aad7820709cfa56669567cf4ded93df502b3dee443a6a5d", size = 808454 },
]

[[package]]
name = "lightning-utilities"
version = "0.11.9"
source = { registry = "https://pypi.org/simple" }
dependencies = [
    { name = "packaging", marker = "(platform_machine != 'aarch64' and platform_machine != 'arm64' and python_full_version == '3.8.20') or (platform_machine == 'aarch64' and python_full_version == '3.8.20') or (platform_machine == 'aarch64' and platform_system == 'Linux') or (platform_machine == 'arm64' and python_full_version == '3.8.20') or (platform_machine == 'arm64' and platform_system == 'Darwin')" },
    { name = "setuptools", marker = "(platform_machine != 'aarch64' and platform_machine != 'arm64' and python_full_version == '3.8.20') or (platform_machine == 'aarch64' and python_full_version == '3.8.20') or (platform_machine == 'aarch64' and platform_system == 'Linux') or (platform_machine == 'arm64' and python_full_version == '3.8.20') or (platform_machine == 'arm64' and platform_system == 'Darwin')" },
    { name = "typing-extensions", marker = "(platform_machine != 'aarch64' and platform_machine != 'arm64' and python_full_version == '3.8.20') or (platform_machine == 'aarch64' and python_full_version == '3.8.20') or (platform_machine == 'aarch64' and platform_system == 'Linux') or (platform_machine == 'arm64' and python_full_version == '3.8.20') or (platform_machine == 'arm64' and platform_system == 'Darwin')" },
]
sdist = { url = "https://files.pythonhosted.org/packages/8c/4d/54d38e237ab437f25f191602373d99b89d1d047ad2a3bb5ad0d84ea5daa6/lightning_utilities-0.11.9.tar.gz", hash = "sha256:f5052b81344cc2684aa9afd74b7ce8819a8f49a858184ec04548a5a109dfd053", size = 29362 }
wheels = [
    { url = "https://files.pythonhosted.org/packages/85/f3/1305321a12c984405e26fc64b5d521569e9872fb811f4aace8e168099160/lightning_utilities-0.11.9-py3-none-any.whl", hash = "sha256:ac6d4e9e28faf3ff4be997876750fee10dc604753dbc429bf3848a95c5d7e0d2", size = 28356 },
]

[[package]]
name = "loguru"
version = "0.7.2"
source = { registry = "https://pypi.org/simple" }
dependencies = [
    { name = "colorama", marker = "(platform_machine != 'aarch64' and platform_machine != 'arm64' and sys_platform == 'win32' and python_full_version == '3.8.20') or (platform_machine == 'aarch64' and sys_platform == 'win32' and python_full_version == '3.8.20') or (platform_machine == 'aarch64' and platform_system == 'Linux' and sys_platform == 'win32') or (platform_machine == 'arm64' and sys_platform == 'win32' and python_full_version == '3.8.20') or (platform_machine == 'arm64' and platform_system == 'Darwin' and sys_platform == 'win32')" },
    { name = "win32-setctime", marker = "(platform_machine != 'aarch64' and platform_machine != 'arm64' and sys_platform == 'win32' and python_full_version == '3.8.20') or (platform_machine == 'aarch64' and sys_platform == 'win32' and python_full_version == '3.8.20') or (platform_machine == 'aarch64' and platform_system == 'Linux' and sys_platform == 'win32') or (platform_machine == 'arm64' and sys_platform == 'win32' and python_full_version == '3.8.20') or (platform_machine == 'arm64' and platform_system == 'Darwin' and sys_platform == 'win32')" },
]
sdist = { url = "https://files.pythonhosted.org/packages/9e/30/d87a423766b24db416a46e9335b9602b054a72b96a88a241f2b09b560fa8/loguru-0.7.2.tar.gz", hash = "sha256:e671a53522515f34fd406340ee968cb9ecafbc4b36c679da03c18fd8d0bd51ac", size = 145103 }
wheels = [
    { url = "https://files.pythonhosted.org/packages/03/0a/4f6fed21aa246c6b49b561ca55facacc2a44b87d65b8b92362a8e99ba202/loguru-0.7.2-py3-none-any.whl", hash = "sha256:003d71e3d3ed35f0f8984898359d65b79e5b21943f78af86aa5491210429b8eb", size = 62549 },
]

[[package]]
name = "lz4"
version = "4.3.3"
source = { registry = "https://pypi.org/simple" }
sdist = { url = "https://files.pythonhosted.org/packages/a4/31/ec1259ca8ad11568abaf090a7da719616ca96b60d097ccc5799cd0ff599c/lz4-4.3.3.tar.gz", hash = "sha256:01fe674ef2889dbb9899d8a67361e0c4a2c833af5aeb37dd505727cf5d2a131e", size = 171509 }
wheels = [
    { url = "https://files.pythonhosted.org/packages/34/aa/f3cdb730fc54845a733930db132b9b9e01299ee2316a1f4c30b7336d02bf/lz4-4.3.3-cp38-cp38-macosx_10_9_x86_64.whl", hash = "sha256:363ab65bf31338eb364062a15f302fc0fab0a49426051429866d71c793c23394", size = 254252 },
    { url = "https://files.pythonhosted.org/packages/da/93/f6a57e1b6700fe859a43bbe6c6235c16fee22189297edfe9ab16b2b6e9a8/lz4-4.3.3-cp38-cp38-macosx_11_0_arm64.whl", hash = "sha256:0a136e44a16fc98b1abc404fbabf7f1fada2bdab6a7e970974fb81cf55b636d0", size = 212352 },
    { url = "https://files.pythonhosted.org/packages/e4/f8/906a0033c36ba83f43e4cbd0bd271bdd268b6e91179f9784144983df772e/lz4-4.3.3-cp38-cp38-manylinux_2_17_aarch64.manylinux2014_aarch64.whl", hash = "sha256:abc197e4aca8b63f5ae200af03eb95fb4b5055a8f990079b5bdf042f568469dd", size = 1238847 },
    { url = "https://files.pythonhosted.org/packages/3d/9e/c22ae78e8e4459af27a8a4e80ae93047809bf4108aafa1d1414b57638fd2/lz4-4.3.3-cp38-cp38-manylinux_2_17_x86_64.manylinux2014_x86_64.whl", hash = "sha256:56f4fe9c6327adb97406f27a66420b22ce02d71a5c365c48d6b656b4aaeb7775", size = 1265018 },
    { url = "https://files.pythonhosted.org/packages/9c/33/31fe8904a8eb1f2d4deec1538c2797ad80bc05aaa55fcd6207217a0a6ff7/lz4-4.3.3-cp38-cp38-manylinux_2_5_i686.manylinux1_i686.manylinux_2_17_i686.manylinux2014_i686.whl", hash = "sha256:f0e822cd7644995d9ba248cb4b67859701748a93e2ab7fc9bc18c599a52e4604", size = 1185021 },
    { url = "https://files.pythonhosted.org/packages/10/84/957d1427414d787a1350158c1f6e0e672e5b631315e993d111f68011e0d2/lz4-4.3.3-cp38-cp38-win32.whl", hash = "sha256:24b3206de56b7a537eda3a8123c644a2b7bf111f0af53bc14bed90ce5562d1aa", size = 87231 },
    { url = "https://files.pythonhosted.org/packages/3b/f5/d7564e562e349f882924e4f57cbe699d2e510cc143ea6646feffceab4b9d/lz4-4.3.3-cp38-cp38-win_amd64.whl", hash = "sha256:b47839b53956e2737229d70714f1d75f33e8ac26e52c267f0197b3189ca6de24", size = 99785 },
]

[[package]]
name = "markdown-it-py"
version = "3.0.0"
source = { registry = "https://pypi.org/simple" }
dependencies = [
    { name = "mdurl", marker = "(platform_machine != 'aarch64' and platform_machine != 'arm64' and python_full_version == '3.8.20') or (platform_machine == 'aarch64' and python_full_version == '3.8.20') or (platform_machine == 'aarch64' and platform_system == 'Linux') or (platform_machine == 'arm64' and python_full_version == '3.8.20') or (platform_machine == 'arm64' and platform_system == 'Darwin')" },
]
sdist = { url = "https://files.pythonhosted.org/packages/38/71/3b932df36c1a044d397a1f92d1cf91ee0a503d91e470cbd670aa66b07ed0/markdown-it-py-3.0.0.tar.gz", hash = "sha256:e3f60a94fa066dc52ec76661e37c851cb232d92f9886b15cb560aaada2df8feb", size = 74596 }
wheels = [
    { url = "https://files.pythonhosted.org/packages/42/d7/1ec15b46af6af88f19b8e5ffea08fa375d433c998b8a7639e76935c14f1f/markdown_it_py-3.0.0-py3-none-any.whl", hash = "sha256:355216845c60bd96232cd8d8c40e8f9765cc86f46880e43a8fd22dc1a1a8cab1", size = 87528 },
]

[[package]]
name = "markupsafe"
version = "2.1.5"
source = { registry = "https://pypi.org/simple" }
sdist = { url = "https://files.pythonhosted.org/packages/87/5b/aae44c6655f3801e81aa3eef09dbbf012431987ba564d7231722f68df02d/MarkupSafe-2.1.5.tar.gz", hash = "sha256:d283d37a890ba4c1ae73ffadf8046435c76e7bc2247bbb63c00bd1a709c6544b", size = 19384 }
wheels = [
    { url = "https://files.pythonhosted.org/packages/f8/ff/2c942a82c35a49df5de3a630ce0a8456ac2969691b230e530ac12314364c/MarkupSafe-2.1.5-cp38-cp38-macosx_10_9_universal2.whl", hash = "sha256:656f7526c69fac7f600bd1f400991cc282b417d17539a1b228617081106feb4a", size = 18192 },
    { url = "https://files.pythonhosted.org/packages/4f/14/6f294b9c4f969d0c801a4615e221c1e084722ea6114ab2114189c5b8cbe0/MarkupSafe-2.1.5-cp38-cp38-macosx_10_9_x86_64.whl", hash = "sha256:97cafb1f3cbcd3fd2b6fbfb99ae11cdb14deea0736fc2b0952ee177f2b813a46", size = 14072 },
    { url = "https://files.pythonhosted.org/packages/81/d4/fd74714ed30a1dedd0b82427c02fa4deec64f173831ec716da11c51a50aa/MarkupSafe-2.1.5-cp38-cp38-manylinux_2_17_aarch64.manylinux2014_aarch64.whl", hash = "sha256:1f3fbcb7ef1f16e48246f704ab79d79da8a46891e2da03f8783a5b6fa41a9532", size = 26928 },
    { url = "https://files.pythonhosted.org/packages/c7/bd/50319665ce81bb10e90d1cf76f9e1aa269ea6f7fa30ab4521f14d122a3df/MarkupSafe-2.1.5-cp38-cp38-manylinux_2_17_x86_64.manylinux2014_x86_64.whl", hash = "sha256:fa9db3f79de01457b03d4f01b34cf91bc0048eb2c3846ff26f66687c2f6d16ab", size = 26106 },
    { url = "https://files.pythonhosted.org/packages/4c/6f/f2b0f675635b05f6afd5ea03c094557bdb8622fa8e673387444fe8d8e787/MarkupSafe-2.1.5-cp38-cp38-manylinux_2_5_i686.manylinux1_i686.manylinux_2_17_i686.manylinux2014_i686.whl", hash = "sha256:ffee1f21e5ef0d712f9033568f8344d5da8cc2869dbd08d87c84656e6a2d2f68", size = 25781 },
    { url = "https://files.pythonhosted.org/packages/51/e0/393467cf899b34a9d3678e78961c2c8cdf49fb902a959ba54ece01273fb1/MarkupSafe-2.1.5-cp38-cp38-musllinux_1_1_aarch64.whl", hash = "sha256:5dedb4db619ba5a2787a94d877bc8ffc0566f92a01c0ef214865e54ecc9ee5e0", size = 30518 },
    { url = "https://files.pythonhosted.org/packages/f6/02/5437e2ad33047290dafced9df741d9efc3e716b75583bbd73a9984f1b6f7/MarkupSafe-2.1.5-cp38-cp38-musllinux_1_1_i686.whl", hash = "sha256:30b600cf0a7ac9234b2638fbc0fb6158ba5bdcdf46aeb631ead21248b9affbc4", size = 29669 },
    { url = "https://files.pythonhosted.org/packages/0e/7d/968284145ffd9d726183ed6237c77938c021abacde4e073020f920e060b2/MarkupSafe-2.1.5-cp38-cp38-musllinux_1_1_x86_64.whl", hash = "sha256:8dd717634f5a044f860435c1d8c16a270ddf0ef8588d4887037c5028b859b0c3", size = 29933 },
    { url = "https://files.pythonhosted.org/packages/bf/f3/ecb00fc8ab02b7beae8699f34db9357ae49d9f21d4d3de6f305f34fa949e/MarkupSafe-2.1.5-cp38-cp38-win32.whl", hash = "sha256:daa4ee5a243f0f20d528d939d06670a298dd39b1ad5f8a72a4275124a7819eff", size = 16656 },
    { url = "https://files.pythonhosted.org/packages/92/21/357205f03514a49b293e214ac39de01fadd0970a6e05e4bf1ddd0ffd0881/MarkupSafe-2.1.5-cp38-cp38-win_amd64.whl", hash = "sha256:619bc166c4f2de5caa5a633b8b7326fbe98e0ccbfacabd87268a2b15ff73a029", size = 17206 },
]

[[package]]
name = "matplotlib"
version = "3.7.5"
source = { registry = "https://pypi.org/simple" }
dependencies = [
    { name = "contourpy", marker = "(platform_machine != 'aarch64' and platform_machine != 'arm64' and python_full_version == '3.8.20') or (platform_machine == 'aarch64' and python_full_version == '3.8.20') or (platform_machine == 'aarch64' and platform_system == 'Linux') or (platform_machine == 'arm64' and python_full_version == '3.8.20') or (platform_machine == 'arm64' and platform_system == 'Darwin')" },
    { name = "cycler", marker = "(platform_machine != 'aarch64' and platform_machine != 'arm64' and python_full_version == '3.8.20') or (platform_machine == 'aarch64' and python_full_version == '3.8.20') or (platform_machine == 'aarch64' and platform_system == 'Linux') or (platform_machine == 'arm64' and python_full_version == '3.8.20') or (platform_machine == 'arm64' and platform_system == 'Darwin')" },
    { name = "fonttools", marker = "(platform_machine != 'aarch64' and platform_machine != 'arm64' and python_full_version == '3.8.20') or (platform_machine == 'aarch64' and python_full_version == '3.8.20') or (platform_machine == 'aarch64' and platform_system == 'Linux') or (platform_machine == 'arm64' and python_full_version == '3.8.20') or (platform_machine == 'arm64' and platform_system == 'Darwin')" },
    { name = "importlib-resources", marker = "(platform_machine != 'aarch64' and platform_machine != 'arm64' and python_full_version == '3.8.20') or (platform_machine == 'aarch64' and python_full_version == '3.8.20') or (platform_machine == 'aarch64' and platform_system == 'Linux') or (platform_machine == 'arm64' and python_full_version == '3.8.20') or (platform_machine == 'arm64' and platform_system == 'Darwin')" },
    { name = "kiwisolver", marker = "(platform_machine != 'aarch64' and platform_machine != 'arm64' and python_full_version == '3.8.20') or (platform_machine == 'aarch64' and python_full_version == '3.8.20') or (platform_machine == 'aarch64' and platform_system == 'Linux') or (platform_machine == 'arm64' and python_full_version == '3.8.20') or (platform_machine == 'arm64' and platform_system == 'Darwin')" },
    { name = "numpy", marker = "(platform_machine != 'aarch64' and platform_machine != 'arm64' and python_full_version == '3.8.20') or (platform_machine == 'aarch64' and python_full_version == '3.8.20') or (platform_machine == 'aarch64' and platform_system == 'Linux') or (platform_machine == 'arm64' and python_full_version == '3.8.20') or (platform_machine == 'arm64' and platform_system == 'Darwin')" },
    { name = "packaging", marker = "(platform_machine != 'aarch64' and platform_machine != 'arm64' and python_full_version == '3.8.20') or (platform_machine == 'aarch64' and python_full_version == '3.8.20') or (platform_machine == 'aarch64' and platform_system == 'Linux') or (platform_machine == 'arm64' and python_full_version == '3.8.20') or (platform_machine == 'arm64' and platform_system == 'Darwin')" },
    { name = "pillow", marker = "(platform_machine != 'aarch64' and platform_machine != 'arm64' and python_full_version == '3.8.20') or (platform_machine == 'aarch64' and python_full_version == '3.8.20') or (platform_machine == 'aarch64' and platform_system == 'Linux') or (platform_machine == 'arm64' and python_full_version == '3.8.20') or (platform_machine == 'arm64' and platform_system == 'Darwin')" },
    { name = "pyparsing", marker = "(platform_machine != 'aarch64' and platform_machine != 'arm64' and python_full_version == '3.8.20') or (platform_machine == 'aarch64' and python_full_version == '3.8.20') or (platform_machine == 'aarch64' and platform_system == 'Linux') or (platform_machine == 'arm64' and python_full_version == '3.8.20') or (platform_machine == 'arm64' and platform_system == 'Darwin')" },
    { name = "python-dateutil", marker = "(platform_machine != 'aarch64' and platform_machine != 'arm64' and python_full_version == '3.8.20') or (platform_machine == 'aarch64' and python_full_version == '3.8.20') or (platform_machine == 'aarch64' and platform_system == 'Linux') or (platform_machine == 'arm64' and python_full_version == '3.8.20') or (platform_machine == 'arm64' and platform_system == 'Darwin')" },
]
sdist = { url = "https://files.pythonhosted.org/packages/b6/f0/3836719cc3982fbba3b840d18a59db1d0ee9ac7986f24e8c0a092851b67b/matplotlib-3.7.5.tar.gz", hash = "sha256:1e5c971558ebc811aa07f54c7b7c677d78aa518ef4c390e14673a09e0860184a", size = 38098611 }
wheels = [
    { url = "https://files.pythonhosted.org/packages/e3/72/50a38c8fd5dc845b06f8e71c9da802db44b81baabf4af8be78bb8a5622ea/matplotlib-3.7.5-cp38-cp38-macosx_10_12_universal2.whl", hash = "sha256:cfff9b838531698ee40e40ea1a8a9dc2c01edb400b27d38de6ba44c1f9a8e3d2", size = 8322659 },
    { url = "https://files.pythonhosted.org/packages/b1/ea/129163dcd21db6da5d559a8160c4a74c1dc5f96ac246a3d4248b43c7648d/matplotlib-3.7.5-cp38-cp38-macosx_10_12_x86_64.whl", hash = "sha256:1dbcca4508bca7847fe2d64a05b237a3dcaec1f959aedb756d5b1c67b770c5ee", size = 7438408 },
    { url = "https://files.pythonhosted.org/packages/aa/59/4d13e5b6298b1ca5525eea8c68d3806ae93ab6d0bb17ca9846aa3156b92b/matplotlib-3.7.5-cp38-cp38-macosx_11_0_arm64.whl", hash = "sha256:4cdf4ef46c2a1609a50411b66940b31778db1e4b73d4ecc2eaa40bd588979b13", size = 7341782 },
    { url = "https://files.pythonhosted.org/packages/9e/c4/f562df04b08487731743511ff274ae5d31dce2ff3e5621f8b070d20ab54a/matplotlib-3.7.5-cp38-cp38-manylinux_2_12_i686.manylinux2010_i686.whl", hash = "sha256:167200ccfefd1674b60e957186dfd9baf58b324562ad1a28e5d0a6b3bea77905", size = 9196487 },
    { url = "https://files.pythonhosted.org/packages/30/33/cc27211d2ffeee4fd7402dca137b6e8a83f6dcae3d4be8d0ad5068555561/matplotlib-3.7.5-cp38-cp38-manylinux_2_12_x86_64.manylinux2010_x86_64.whl", hash = "sha256:53e64522934df6e1818b25fd48cf3b645b11740d78e6ef765fbb5fa5ce080d02", size = 9213051 },
    { url = "https://files.pythonhosted.org/packages/9b/9d/8bd37c86b79312c9dbcfa379dec32303f9b38e8456e0829d7e666a0e0a05/matplotlib-3.7.5-cp38-cp38-manylinux_2_17_aarch64.manylinux2014_aarch64.whl", hash = "sha256:d3e3bc79b2d7d615067bd010caff9243ead1fc95cf735c16e4b2583173f717eb", size = 11370807 },
    { url = "https://files.pythonhosted.org/packages/c0/1e/b24a07a849c8d458f1b3724f49029f0dedf748bdedb4d5f69491314838b6/matplotlib-3.7.5-cp38-cp38-win32.whl", hash = "sha256:6b641b48c6819726ed47c55835cdd330e53747d4efff574109fd79b2d8a13748", size = 7340461 },
    { url = "https://files.pythonhosted.org/packages/16/51/58b0b9de42fe1e665736d9286f88b5f1556a0e22bed8a71f468231761083/matplotlib-3.7.5-cp38-cp38-win_amd64.whl", hash = "sha256:f0b60993ed3488b4532ec6b697059897891927cbfc2b8d458a891b60ec03d9d7", size = 7507471 },
    { url = "https://files.pythonhosted.org/packages/27/6c/1bb10f3d6f337b9faa2e96a251bd87ba5fed85a608df95eb4d69acc109f0/matplotlib-3.7.5-pp38-pypy38_pp73-macosx_10_12_x86_64.whl", hash = "sha256:2a9a3f4d6a7f88a62a6a18c7e6a84aedcaf4faf0708b4ca46d87b19f1b526f88", size = 7397285 },
    { url = "https://files.pythonhosted.org/packages/b2/36/66cfea213e9ba91cda9e257542c249ed235d49021af71c2e8007107d7d4c/matplotlib-3.7.5-pp38-pypy38_pp73-manylinux_2_17_i686.manylinux2014_i686.whl", hash = "sha256:b9b3fd853d4a7f008a938df909b96db0b454225f935d3917520305b90680579c", size = 7552612 },
    { url = "https://files.pythonhosted.org/packages/77/df/16655199bf984c37c6a816b854bc032b56aef521aadc04f27928422f3c91/matplotlib-3.7.5-pp38-pypy38_pp73-manylinux_2_17_x86_64.manylinux2014_x86_64.whl", hash = "sha256:f0ad550da9f160737d7890217c5eeed4337d07e83ca1b2ca6535078f354e7675", size = 7515564 },
    { url = "https://files.pythonhosted.org/packages/5b/c8/3534c3705a677b71abb6be33609ba129fdeae2ea4e76b2fd3ab62c86fab3/matplotlib-3.7.5-pp38-pypy38_pp73-win_amd64.whl", hash = "sha256:20da7924a08306a861b3f2d1da0d1aa9a6678e480cf8eacffe18b565af2813e7", size = 7521336 },
]

[[package]]
name = "matplotlib-inline"
version = "0.1.7"
source = { registry = "https://pypi.org/simple" }
dependencies = [
    { name = "traitlets", marker = "(platform_machine != 'aarch64' and platform_machine != 'arm64' and python_full_version == '3.8.20') or (platform_machine == 'aarch64' and python_full_version == '3.8.20') or (platform_machine == 'aarch64' and platform_system == 'Linux') or (platform_machine == 'arm64' and python_full_version == '3.8.20') or (platform_machine == 'arm64' and platform_system == 'Darwin')" },
]
sdist = { url = "https://files.pythonhosted.org/packages/99/5b/a36a337438a14116b16480db471ad061c36c3694df7c2084a0da7ba538b7/matplotlib_inline-0.1.7.tar.gz", hash = "sha256:8423b23ec666be3d16e16b60bdd8ac4e86e840ebd1dd11a30b9f117f2fa0ab90", size = 8159 }
wheels = [
    { url = "https://files.pythonhosted.org/packages/8f/8e/9ad090d3553c280a8060fbf6e24dc1c0c29704ee7d1c372f0c174aa59285/matplotlib_inline-0.1.7-py3-none-any.whl", hash = "sha256:df192d39a4ff8f21b1895d72e6a13f5fcc5099f00fa84384e0ea28c2cc0653ca", size = 9899 },
]

[[package]]
name = "mdurl"
version = "0.1.2"
source = { registry = "https://pypi.org/simple" }
sdist = { url = "https://files.pythonhosted.org/packages/d6/54/cfe61301667036ec958cb99bd3efefba235e65cdeb9c84d24a8293ba1d90/mdurl-0.1.2.tar.gz", hash = "sha256:bb413d29f5eea38f31dd4754dd7377d4465116fb207585f97bf925588687c1ba", size = 8729 }
wheels = [
    { url = "https://files.pythonhosted.org/packages/b3/38/89ba8ad64ae25be8de66a6d463314cf1eb366222074cfda9ee839c56a4b4/mdurl-0.1.2-py3-none-any.whl", hash = "sha256:84008a41e51615a49fc9966191ff91509e3c40b939176e643fd50a5c2196b8f8", size = 9979 },
]

[[package]]
name = "mpmath"
version = "1.3.0"
source = { registry = "https://pypi.org/simple" }
sdist = { url = "https://files.pythonhosted.org/packages/e0/47/dd32fa426cc72114383ac549964eecb20ecfd886d1e5ccf5340b55b02f57/mpmath-1.3.0.tar.gz", hash = "sha256:7a28eb2a9774d00c7bc92411c19a89209d5da7c4c9a9e227be8330a23a25b91f", size = 508106 }
wheels = [
    { url = "https://files.pythonhosted.org/packages/43/e3/7d92a15f894aa0c9c4b49b8ee9ac9850d6e63b03c9c32c0367a13ae62209/mpmath-1.3.0-py3-none-any.whl", hash = "sha256:a0b2b9fe80bbcd81a6647ff13108738cfb482d481d826cc0e02f5b35e5c88d2c", size = 536198 },
]

[[package]]
name = "msgpack"
version = "1.1.0"
source = { registry = "https://pypi.org/simple" }
sdist = { url = "https://files.pythonhosted.org/packages/cb/d0/7555686ae7ff5731205df1012ede15dd9d927f6227ea151e901c7406af4f/msgpack-1.1.0.tar.gz", hash = "sha256:dd432ccc2c72b914e4cb77afce64aab761c1137cc698be3984eee260bcb2896e", size = 167260 }
wheels = [
    { url = "https://files.pythonhosted.org/packages/77/68/6ddc40189295de4363af0597ecafb822ca7636ed1e91626f294cc8bc0d91/msgpack-1.1.0-cp38-cp38-manylinux_2_17_aarch64.manylinux2014_aarch64.whl", hash = "sha256:c40ffa9a15d74e05ba1fe2681ea33b9caffd886675412612d93ab17b58ea2fec", size = 375795 },
    { url = "https://files.pythonhosted.org/packages/55/f6/d4859a158a915be52eecd52dee9761ab3a5d84c834a1d13ffc198e068a48/msgpack-1.1.0-cp38-cp38-manylinux_2_17_x86_64.manylinux2014_x86_64.whl", hash = "sha256:f1ba6136e650898082d9d5a5217d5906d1e138024f836ff48691784bbe1adf96", size = 381539 },
    { url = "https://files.pythonhosted.org/packages/98/6c/3b89221b0f6b2fd92572bd752545fc96ca4e494b76e2a02be8da56451909/msgpack-1.1.0-cp38-cp38-manylinux_2_5_i686.manylinux1_i686.manylinux_2_17_i686.manylinux2014_i686.whl", hash = "sha256:e0856a2b7e8dcb874be44fea031d22e5b3a19121be92a1e098f46068a11b0870", size = 369353 },
    { url = "https://files.pythonhosted.org/packages/ed/a1/16bd86502f1572a14c6ccfa057306be7f94ea3081ffec652308036cefbd2/msgpack-1.1.0-cp38-cp38-musllinux_1_2_aarch64.whl", hash = "sha256:471e27a5787a2e3f974ba023f9e265a8c7cfd373632247deb225617e3100a3c7", size = 364560 },
    { url = "https://files.pythonhosted.org/packages/46/72/0454fa773fc4977ca70ae45471e38b1ab0cd831bef1990e9283d8683fe18/msgpack-1.1.0-cp38-cp38-musllinux_1_2_i686.whl", hash = "sha256:646afc8102935a388ffc3914b336d22d1c2d6209c773f3eb5dd4d6d3b6f8c1cb", size = 374203 },
    { url = "https://files.pythonhosted.org/packages/fd/2f/885932948ec2f51509691684842f5870f960d908373744070400ac56e2d0/msgpack-1.1.0-cp38-cp38-musllinux_1_2_x86_64.whl", hash = "sha256:13599f8829cfbe0158f6456374e9eea9f44eee08076291771d8ae93eda56607f", size = 375978 },
    { url = "https://files.pythonhosted.org/packages/37/60/1f79ed762cb2af7ab17bf8f6d7270e022aa26cff06facaf48a82b2c13473/msgpack-1.1.0-cp38-cp38-win32.whl", hash = "sha256:8a84efb768fb968381e525eeeb3d92857e4985aacc39f3c47ffd00eb4509315b", size = 68763 },
    { url = "https://files.pythonhosted.org/packages/a4/b7/1517b4d65caf3394c0e5f4e557dda8eaaed2ad00b4517b7d4c7c2bc86f77/msgpack-1.1.0-cp38-cp38-win_amd64.whl", hash = "sha256:879a7b7b0ad82481c52d3c7eb99bf6f0645dbdec5134a4bddbd16f3506947feb", size = 74910 },
]

[[package]]
name = "multidict"
version = "6.1.0"
source = { registry = "https://pypi.org/simple" }
dependencies = [
    { name = "typing-extensions", marker = "(platform_machine != 'aarch64' and platform_machine != 'arm64' and python_full_version == '3.8.20') or (platform_machine == 'aarch64' and python_full_version == '3.8.20') or (platform_machine == 'aarch64' and platform_system == 'Linux') or (platform_machine == 'arm64' and python_full_version == '3.8.20') or (platform_machine == 'arm64' and platform_system == 'Darwin')" },
]
sdist = { url = "https://files.pythonhosted.org/packages/d6/be/504b89a5e9ca731cd47487e91c469064f8ae5af93b7259758dcfc2b9c848/multidict-6.1.0.tar.gz", hash = "sha256:22ae2ebf9b0c69d206c003e2f6a914ea33f0a932d4aa16f236afc049d9958f4a", size = 64002 }
wheels = [
    { url = "https://files.pythonhosted.org/packages/3e/6a/af41f3aaf5f00fd86cc7d470a2f5b25299b0c84691163b8757f4a1a205f2/multidict-6.1.0-cp38-cp38-macosx_10_9_universal2.whl", hash = "sha256:db7457bac39421addd0c8449933ac32d8042aae84a14911a757ae6ca3eef1392", size = 48597 },
    { url = "https://files.pythonhosted.org/packages/d9/d6/3d4082760ed11b05734f8bf32a0615b99e7d9d2b3730ad698a4d7377c00a/multidict-6.1.0-cp38-cp38-macosx_10_9_x86_64.whl", hash = "sha256:d094ddec350a2fb899fec68d8353c78233debde9b7d8b4beeafa70825f1c281a", size = 29338 },
    { url = "https://files.pythonhosted.org/packages/9d/7f/5d1ce7f47d44393d429922910afbe88fcd29ee3069babbb47507a4c3a7ea/multidict-6.1.0-cp38-cp38-macosx_11_0_arm64.whl", hash = "sha256:5845c1fd4866bb5dd3125d89b90e57ed3138241540897de748cdf19de8a2fca2", size = 29562 },
    { url = "https://files.pythonhosted.org/packages/ce/ec/c425257671af9308a9b626e2e21f7f43841616e4551de94eb3c92aca75b2/multidict-6.1.0-cp38-cp38-manylinux_2_17_aarch64.manylinux2014_aarch64.whl", hash = "sha256:9079dfc6a70abe341f521f78405b8949f96db48da98aeb43f9907f342f627cdc", size = 130980 },
    { url = "https://files.pythonhosted.org/packages/d8/d7/d4220ad2633a89b314593e9b85b5bc9287a7c563c7f9108a4a68d9da5374/multidict-6.1.0-cp38-cp38-manylinux_2_17_ppc64le.manylinux2014_ppc64le.whl", hash = "sha256:3914f5aaa0f36d5d60e8ece6a308ee1c9784cd75ec8151062614657a114c4478", size = 136694 },
    { url = "https://files.pythonhosted.org/packages/a1/2a/13e554db5830c8d40185a2e22aa8325516a5de9634c3fb2caf3886a829b3/multidict-6.1.0-cp38-cp38-manylinux_2_17_s390x.manylinux2014_s390x.whl", hash = "sha256:c08be4f460903e5a9d0f76818db3250f12e9c344e79314d1d570fc69d7f4eae4", size = 131616 },
    { url = "https://files.pythonhosted.org/packages/2e/a9/83692e37d8152f104333132105b67100aabfb2e96a87f6bed67f566035a7/multidict-6.1.0-cp38-cp38-manylinux_2_17_x86_64.manylinux2014_x86_64.whl", hash = "sha256:d093be959277cb7dee84b801eb1af388b6ad3ca6a6b6bf1ed7585895789d027d", size = 129664 },
    { url = "https://files.pythonhosted.org/packages/cc/1c/1718cd518fb9da7e8890d9d1611c1af0ea5e60f68ff415d026e38401ed36/multidict-6.1.0-cp38-cp38-manylinux_2_5_i686.manylinux1_i686.manylinux_2_17_i686.manylinux2014_i686.whl", hash = "sha256:3702ea6872c5a2a4eeefa6ffd36b042e9773f05b1f37ae3ef7264b1163c2dcf6", size = 121855 },
    { url = "https://files.pythonhosted.org/packages/2b/92/f6ed67514b0e3894198f0eb42dcde22f0851ea35f4561a1e4acf36c7b1be/multidict-6.1.0-cp38-cp38-musllinux_1_2_aarch64.whl", hash = "sha256:2090f6a85cafc5b2db085124d752757c9d251548cedabe9bd31afe6363e0aff2", size = 127928 },
    { url = "https://files.pythonhosted.org/packages/f7/30/c66954115a4dc4dc3c84e02c8ae11bb35a43d79ef93122c3c3a40c4d459b/multidict-6.1.0-cp38-cp38-musllinux_1_2_i686.whl", hash = "sha256:f67f217af4b1ff66c68a87318012de788dd95fcfeb24cc889011f4e1c7454dfd", size = 122793 },
    { url = "https://files.pythonhosted.org/packages/62/c9/d386d01b43871e8e1631eb7b3695f6af071b7ae1ab716caf371100f0eb24/multidict-6.1.0-cp38-cp38-musllinux_1_2_ppc64le.whl", hash = "sha256:189f652a87e876098bbc67b4da1049afb5f5dfbaa310dd67c594b01c10388db6", size = 132762 },
    { url = "https://files.pythonhosted.org/packages/69/ff/f70cb0a2f7a358acf48e32139ce3a150ff18c961ee9c714cc8c0dc7e3584/multidict-6.1.0-cp38-cp38-musllinux_1_2_s390x.whl", hash = "sha256:6bb5992037f7a9eff7991ebe4273ea7f51f1c1c511e6a2ce511d0e7bdb754492", size = 127872 },
    { url = "https://files.pythonhosted.org/packages/89/5b/abea7db3ba4cd07752a9b560f9275a11787cd13f86849b5d99c1ceea921d/multidict-6.1.0-cp38-cp38-musllinux_1_2_x86_64.whl", hash = "sha256:ac10f4c2b9e770c4e393876e35a7046879d195cd123b4f116d299d442b335bcd", size = 126161 },
    { url = "https://files.pythonhosted.org/packages/22/03/acc77a4667cca4462ee974fc39990803e58fa573d5a923d6e82b7ef6da7e/multidict-6.1.0-cp38-cp38-win32.whl", hash = "sha256:e27bbb6d14416713a8bd7aaa1313c0fc8d44ee48d74497a0ff4c3a1b6ccb5167", size = 26338 },
    { url = "https://files.pythonhosted.org/packages/90/bf/3d0c1cc9c8163abc24625fae89c0ade1ede9bccb6eceb79edf8cff3cca46/multidict-6.1.0-cp38-cp38-win_amd64.whl", hash = "sha256:22f3105d4fb15c8f57ff3959a58fcab6ce36814486500cd7485651230ad4d4ef", size = 28736 },
    { url = "https://files.pythonhosted.org/packages/99/b7/b9e70fde2c0f0c9af4cc5277782a89b66d35948ea3369ec9f598358c3ac5/multidict-6.1.0-py3-none-any.whl", hash = "sha256:48e171e52d1c4d33888e529b999e5900356b9ae588c2f09a52dcefb158b27506", size = 10051 },
]

[[package]]
name = "nest-asyncio"
version = "1.6.0"
source = { registry = "https://pypi.org/simple" }
sdist = { url = "https://files.pythonhosted.org/packages/83/f8/51569ac65d696c8ecbee95938f89d4abf00f47d58d48f6fbabfe8f0baefe/nest_asyncio-1.6.0.tar.gz", hash = "sha256:6f172d5449aca15afd6c646851f4e31e02c598d553a667e38cafa997cfec55fe", size = 7418 }
wheels = [
    { url = "https://files.pythonhosted.org/packages/a0/c4/c2971a3ba4c6103a3d10c4b0f24f461ddc027f0f09763220cf35ca1401b3/nest_asyncio-1.6.0-py3-none-any.whl", hash = "sha256:87af6efd6b5e897c81050477ef65c62e2b2f35d51703cae01aff2905b1852e1c", size = 5195 },
]

[[package]]
name = "networkx"
version = "3.1"
source = { registry = "https://pypi.org/simple" }
sdist = { url = "https://files.pythonhosted.org/packages/fd/a1/47b974da1a73f063c158a1f4cc33ed0abf7c04f98a19050e80c533c31f0c/networkx-3.1.tar.gz", hash = "sha256:de346335408f84de0eada6ff9fafafff9bcda11f0a0dfaa931133debb146ab61", size = 2021691 }
wheels = [
    { url = "https://files.pythonhosted.org/packages/a8/05/9d4f9b78ead6b2661d6e8ea772e111fc4a9fbd866ad0c81906c11206b55e/networkx-3.1-py3-none-any.whl", hash = "sha256:4f33f68cb2afcf86f28a45f43efc27a9386b535d567d2127f8f61d51dec58d36", size = 2072251 },
]

[[package]]
name = "numpy"
version = "1.24.4"
source = { registry = "https://pypi.org/simple" }
sdist = { url = "https://files.pythonhosted.org/packages/a4/9b/027bec52c633f6556dba6b722d9a0befb40498b9ceddd29cbe67a45a127c/numpy-1.24.4.tar.gz", hash = "sha256:80f5e3a4e498641401868df4208b74581206afbee7cf7b8329daae82676d9463", size = 10911229 }
wheels = [
    { url = "https://files.pythonhosted.org/packages/11/10/943cfb579f1a02909ff96464c69893b1d25be3731b5d3652c2e0cf1281ea/numpy-1.24.4-cp38-cp38-macosx_10_9_x86_64.whl", hash = "sha256:1452241c290f3e2a312c137a9999cdbf63f78864d63c79039bda65ee86943f61", size = 19780722 },
    { url = "https://files.pythonhosted.org/packages/a7/ae/f53b7b265fdc701e663fbb322a8e9d4b14d9cb7b2385f45ddfabfc4327e4/numpy-1.24.4-cp38-cp38-macosx_11_0_arm64.whl", hash = "sha256:04640dab83f7c6c85abf9cd729c5b65f1ebd0ccf9de90b270cd61935eef0197f", size = 13843102 },
    { url = "https://files.pythonhosted.org/packages/25/6f/2586a50ad72e8dbb1d8381f837008a0321a3516dfd7cb57fc8cf7e4bb06b/numpy-1.24.4-cp38-cp38-manylinux_2_17_aarch64.manylinux2014_aarch64.whl", hash = "sha256:a5425b114831d1e77e4b5d812b69d11d962e104095a5b9c3b641a218abcc050e", size = 14039616 },
    { url = "https://files.pythonhosted.org/packages/98/5d/5738903efe0ecb73e51eb44feafba32bdba2081263d40c5043568ff60faf/numpy-1.24.4-cp38-cp38-manylinux_2_17_x86_64.manylinux2014_x86_64.whl", hash = "sha256:dd80e219fd4c71fc3699fc1dadac5dcf4fd882bfc6f7ec53d30fa197b8ee22dc", size = 17316263 },
    { url = "https://files.pythonhosted.org/packages/d1/57/8d328f0b91c733aa9aa7ee540dbc49b58796c862b4fbcb1146c701e888da/numpy-1.24.4-cp38-cp38-win32.whl", hash = "sha256:4602244f345453db537be5314d3983dbf5834a9701b7723ec28923e2889e0bb2", size = 12455660 },
    { url = "https://files.pythonhosted.org/packages/69/65/0d47953afa0ad569d12de5f65d964321c208492064c38fe3b0b9744f8d44/numpy-1.24.4-cp38-cp38-win_amd64.whl", hash = "sha256:692f2e0f55794943c5bfff12b3f56f99af76f902fc47487bdfe97856de51a706", size = 14868112 },
    { url = "https://files.pythonhosted.org/packages/a4/fd/8dff40e25e937c94257455c237b9b6bf5a30d42dd1cc11555533be099492/numpy-1.24.4-pp38-pypy38_pp73-macosx_10_9_x86_64.whl", hash = "sha256:31f13e25b4e304632a4619d0e0777662c2ffea99fcae2029556b17d8ff958aef", size = 19156590 },
    { url = "https://files.pythonhosted.org/packages/42/e7/4bf953c6e05df90c6d351af69966384fed8e988d0e8c54dad7103b59f3ba/numpy-1.24.4-pp38-pypy38_pp73-manylinux_2_17_x86_64.manylinux2014_x86_64.whl", hash = "sha256:95f7ac6540e95bc440ad77f56e520da5bf877f87dca58bd095288dce8940532a", size = 16705744 },
    { url = "https://files.pythonhosted.org/packages/fc/dd/9106005eb477d022b60b3817ed5937a43dad8fd1f20b0610ea8a32fcb407/numpy-1.24.4-pp38-pypy38_pp73-win_amd64.whl", hash = "sha256:e98f220aa76ca2a977fe435f5b04d7b3470c0a2e6312907b37ba6068f26787f2", size = 14734290 },
]

[[package]]
name = "nvidia-cublas-cu12"
version = "12.1.3.1"
source = { registry = "https://pypi.org/simple" }
wheels = [
    { url = "https://files.pythonhosted.org/packages/37/6d/121efd7382d5b0284239f4ab1fc1590d86d34ed4a4a2fdb13b30ca8e5740/nvidia_cublas_cu12-12.1.3.1-py3-none-manylinux1_x86_64.whl", hash = "sha256:ee53ccca76a6fc08fb9701aa95b6ceb242cdaab118c3bb152af4e579af792728", size = 410594774 },
]

[[package]]
name = "nvidia-cuda-cupti-cu12"
version = "12.1.105"
source = { registry = "https://pypi.org/simple" }
wheels = [
    { url = "https://files.pythonhosted.org/packages/7e/00/6b218edd739ecfc60524e585ba8e6b00554dd908de2c9c66c1af3e44e18d/nvidia_cuda_cupti_cu12-12.1.105-py3-none-manylinux1_x86_64.whl", hash = "sha256:e54fde3983165c624cb79254ae9818a456eb6e87a7fd4d56a2352c24ee542d7e", size = 14109015 },
]

[[package]]
name = "nvidia-cuda-nvrtc-cu12"
version = "12.1.105"
source = { registry = "https://pypi.org/simple" }
wheels = [
    { url = "https://files.pythonhosted.org/packages/b6/9f/c64c03f49d6fbc56196664d05dba14e3a561038a81a638eeb47f4d4cfd48/nvidia_cuda_nvrtc_cu12-12.1.105-py3-none-manylinux1_x86_64.whl", hash = "sha256:339b385f50c309763ca65456ec75e17bbefcbbf2893f462cb8b90584cd27a1c2", size = 23671734 },
]

[[package]]
name = "nvidia-cuda-runtime-cu12"
version = "12.1.105"
source = { registry = "https://pypi.org/simple" }
wheels = [
    { url = "https://files.pythonhosted.org/packages/eb/d5/c68b1d2cdfcc59e72e8a5949a37ddb22ae6cade80cd4a57a84d4c8b55472/nvidia_cuda_runtime_cu12-12.1.105-py3-none-manylinux1_x86_64.whl", hash = "sha256:6e258468ddf5796e25f1dc591a31029fa317d97a0a94ed93468fc86301d61e40", size = 823596 },
]

[[package]]
name = "nvidia-cudnn-cu12"
version = "8.9.2.26"
source = { registry = "https://pypi.org/simple" }
dependencies = [
    { name = "nvidia-cublas-cu12", marker = "(platform_machine != 'aarch64' and platform_machine != 'arm64') or (platform_machine == 'aarch64' and platform_system != 'Linux') or (platform_machine == 'arm64' and platform_system != 'Darwin')" },
]
wheels = [
    { url = "https://files.pythonhosted.org/packages/ff/74/a2e2be7fb83aaedec84f391f082cf765dfb635e7caa9b49065f73e4835d8/nvidia_cudnn_cu12-8.9.2.26-py3-none-manylinux1_x86_64.whl", hash = "sha256:5ccb288774fdfb07a7e7025ffec286971c06d8d7b4fb162525334616d7629ff9", size = 731725872 },
]

[[package]]
name = "nvidia-cufft-cu12"
version = "11.0.2.54"
source = { registry = "https://pypi.org/simple" }
wheels = [
    { url = "https://files.pythonhosted.org/packages/86/94/eb540db023ce1d162e7bea9f8f5aa781d57c65aed513c33ee9a5123ead4d/nvidia_cufft_cu12-11.0.2.54-py3-none-manylinux1_x86_64.whl", hash = "sha256:794e3948a1aa71fd817c3775866943936774d1c14e7628c74f6f7417224cdf56", size = 121635161 },
]

[[package]]
name = "nvidia-curand-cu12"
version = "10.3.2.106"
source = { registry = "https://pypi.org/simple" }
wheels = [
    { url = "https://files.pythonhosted.org/packages/44/31/4890b1c9abc496303412947fc7dcea3d14861720642b49e8ceed89636705/nvidia_curand_cu12-10.3.2.106-py3-none-manylinux1_x86_64.whl", hash = "sha256:9d264c5036dde4e64f1de8c50ae753237c12e0b1348738169cd0f8a536c0e1e0", size = 56467784 },
]

[[package]]
name = "nvidia-cusolver-cu12"
version = "11.4.5.107"
source = { registry = "https://pypi.org/simple" }
dependencies = [
    { name = "nvidia-cublas-cu12", marker = "(platform_machine != 'aarch64' and platform_machine != 'arm64') or (platform_machine == 'aarch64' and platform_system != 'Linux') or (platform_machine == 'arm64' and platform_system != 'Darwin')" },
    { name = "nvidia-cusparse-cu12", marker = "(platform_machine != 'aarch64' and platform_machine != 'arm64') or (platform_machine == 'aarch64' and platform_system != 'Linux') or (platform_machine == 'arm64' and platform_system != 'Darwin')" },
    { name = "nvidia-nvjitlink-cu12", marker = "(platform_machine != 'aarch64' and platform_machine != 'arm64') or (platform_machine == 'aarch64' and platform_system != 'Linux') or (platform_machine == 'arm64' and platform_system != 'Darwin')" },
]
wheels = [
    { url = "https://files.pythonhosted.org/packages/bc/1d/8de1e5c67099015c834315e333911273a8c6aaba78923dd1d1e25fc5f217/nvidia_cusolver_cu12-11.4.5.107-py3-none-manylinux1_x86_64.whl", hash = "sha256:8a7ec542f0412294b15072fa7dab71d31334014a69f953004ea7a118206fe0dd", size = 124161928 },
]

[[package]]
name = "nvidia-cusparse-cu12"
version = "12.1.0.106"
source = { registry = "https://pypi.org/simple" }
dependencies = [
    { name = "nvidia-nvjitlink-cu12", marker = "(platform_machine != 'aarch64' and platform_machine != 'arm64') or (platform_machine == 'aarch64' and platform_system != 'Linux') or (platform_machine == 'arm64' and platform_system != 'Darwin')" },
]
wheels = [
    { url = "https://files.pythonhosted.org/packages/65/5b/cfaeebf25cd9fdec14338ccb16f6b2c4c7fa9163aefcf057d86b9cc248bb/nvidia_cusparse_cu12-12.1.0.106-py3-none-manylinux1_x86_64.whl", hash = "sha256:f3b50f42cf363f86ab21f720998517a659a48131e8d538dc02f8768237bd884c", size = 195958278 },
]

[[package]]
name = "nvidia-nccl-cu12"
version = "2.18.1"
source = { registry = "https://pypi.org/simple" }
wheels = [
    { url = "https://files.pythonhosted.org/packages/a4/05/23f8f38eec3d28e4915725b233c24d8f1a33cb6540a882f7b54be1befa02/nvidia_nccl_cu12-2.18.1-py3-none-manylinux1_x86_64.whl", hash = "sha256:1a6c4acefcbebfa6de320f412bf7866de856e786e0462326ba1bac40de0b5e71", size = 209797524 },
]

[[package]]
name = "nvidia-nvjitlink-cu12"
version = "12.6.77"
source = { registry = "https://pypi.org/simple" }
wheels = [
    { url = "https://files.pythonhosted.org/packages/11/8c/386018fdffdce2ff8d43fedf192ef7d14cab7501cbf78a106dd2e9f1fc1f/nvidia_nvjitlink_cu12-12.6.77-py3-none-manylinux2014_aarch64.whl", hash = "sha256:3bf10d85bb1801e9c894c6e197e44dd137d2a0a9e43f8450e9ad13f2df0dd52d", size = 19270432 },
    { url = "https://files.pythonhosted.org/packages/fe/e4/486de766851d58699bcfeb3ba6a3beb4d89c3809f75b9d423b9508a8760f/nvidia_nvjitlink_cu12-12.6.77-py3-none-manylinux2014_x86_64.whl", hash = "sha256:9ae346d16203ae4ea513be416495167a0101d33d2d14935aa9c1829a3fb45142", size = 19745114 },
]

[[package]]
name = "nvidia-nvtx-cu12"
version = "12.1.105"
source = { registry = "https://pypi.org/simple" }
wheels = [
    { url = "https://files.pythonhosted.org/packages/da/d3/8057f0587683ed2fcd4dbfbdfdfa807b9160b809976099d36b8f60d08f03/nvidia_nvtx_cu12-12.1.105-py3-none-manylinux1_x86_64.whl", hash = "sha256:dc21cf308ca5691e7c04d962e213f8a4aa9bbfa23d95412f452254c2caeb09e5", size = 99138 },
]

[[package]]
name = "opencv-python"
version = "4.10.0.84"
source = { registry = "https://pypi.org/simple" }
dependencies = [
    { name = "numpy", marker = "(platform_machine != 'aarch64' and platform_machine != 'arm64' and python_full_version == '3.8.20') or (platform_machine == 'aarch64' and python_full_version == '3.8.20') or (platform_machine == 'aarch64' and platform_system == 'Linux') or (platform_machine == 'arm64' and python_full_version == '3.8.20') or (platform_machine == 'arm64' and platform_system == 'Darwin')" },
]
sdist = { url = "https://files.pythonhosted.org/packages/4a/e7/b70a2d9ab205110d715906fc8ec83fbb00404aeb3a37a0654fdb68eb0c8c/opencv-python-4.10.0.84.tar.gz", hash = "sha256:72d234e4582e9658ffea8e9cae5b63d488ad06994ef12d81dc303b17472f3526", size = 95103981 }
wheels = [
    { url = "https://files.pythonhosted.org/packages/66/82/564168a349148298aca281e342551404ef5521f33fba17b388ead0a84dc5/opencv_python-4.10.0.84-cp37-abi3-macosx_11_0_arm64.whl", hash = "sha256:fc182f8f4cda51b45f01c64e4cbedfc2f00aff799debebc305d8d0210c43f251", size = 54835524 },
    { url = "https://files.pythonhosted.org/packages/64/4a/016cda9ad7cf18c58ba074628a4eaae8aa55f3fd06a266398cef8831a5b9/opencv_python-4.10.0.84-cp37-abi3-macosx_12_0_x86_64.whl", hash = "sha256:71e575744f1d23f79741450254660442785f45a0797212852ee5199ef12eed98", size = 56475426 },
    { url = "https://files.pythonhosted.org/packages/81/e4/7a987ebecfe5ceaf32db413b67ff18eb3092c598408862fff4d7cc3fd19b/opencv_python-4.10.0.84-cp37-abi3-manylinux_2_17_aarch64.manylinux2014_aarch64.whl", hash = "sha256:09a332b50488e2dda866a6c5573ee192fe3583239fb26ff2f7f9ceb0bc119ea6", size = 41746971 },
    { url = "https://files.pythonhosted.org/packages/3f/a4/d2537f47fd7fcfba966bd806e3ec18e7ee1681056d4b0a9c8d983983e4d5/opencv_python-4.10.0.84-cp37-abi3-manylinux_2_17_x86_64.manylinux2014_x86_64.whl", hash = "sha256:9ace140fc6d647fbe1c692bcb2abce768973491222c067c131d80957c595b71f", size = 62548253 },
    { url = "https://files.pythonhosted.org/packages/1e/39/bbf57e7b9dab623e8773f6ff36385456b7ae7fa9357a5e53db732c347eac/opencv_python-4.10.0.84-cp37-abi3-win32.whl", hash = "sha256:2db02bb7e50b703f0a2d50c50ced72e95c574e1e5a0bb35a8a86d0b35c98c236", size = 28737688 },
    { url = "https://files.pythonhosted.org/packages/ec/6c/fab8113424af5049f85717e8e527ca3773299a3c6b02506e66436e19874f/opencv_python-4.10.0.84-cp37-abi3-win_amd64.whl", hash = "sha256:32dbbd94c26f611dc5cc6979e6b7aa1f55a64d6b463cc1dcd3c95505a63e48fe", size = 38842521 },
]

[[package]]
name = "packaging"
version = "24.2"
source = { registry = "https://pypi.org/simple" }
sdist = { url = "https://files.pythonhosted.org/packages/d0/63/68dbb6eb2de9cb10ee4c9c14a0148804425e13c4fb20d61cce69f53106da/packaging-24.2.tar.gz", hash = "sha256:c228a6dc5e932d346bc5739379109d49e8853dd8223571c7c5b55260edc0b97f", size = 163950 }
wheels = [
    { url = "https://files.pythonhosted.org/packages/88/ef/eb23f262cca3c0c4eb7ab1933c3b1f03d021f2c48f54763065b6f0e321be/packaging-24.2-py3-none-any.whl", hash = "sha256:09abb1bccd265c01f4a3aa3f7a7db064b36514d2cba19a2f694fe6150451a759", size = 65451 },
]

[[package]]
name = "pandas"
version = "2.0.3"
source = { registry = "https://pypi.org/simple" }
dependencies = [
    { name = "numpy", marker = "(platform_machine != 'aarch64' and platform_machine != 'arm64' and python_full_version == '3.8.20') or (platform_machine == 'aarch64' and python_full_version == '3.8.20') or (platform_machine == 'aarch64' and platform_system == 'Linux') or (platform_machine == 'arm64' and python_full_version == '3.8.20') or (platform_machine == 'arm64' and platform_system == 'Darwin')" },
    { name = "python-dateutil", marker = "(platform_machine != 'aarch64' and platform_machine != 'arm64' and python_full_version == '3.8.20') or (platform_machine == 'aarch64' and python_full_version == '3.8.20') or (platform_machine == 'aarch64' and platform_system == 'Linux') or (platform_machine == 'arm64' and python_full_version == '3.8.20') or (platform_machine == 'arm64' and platform_system == 'Darwin')" },
    { name = "pytz", marker = "(platform_machine != 'aarch64' and platform_machine != 'arm64' and python_full_version == '3.8.20') or (platform_machine == 'aarch64' and python_full_version == '3.8.20') or (platform_machine == 'aarch64' and platform_system == 'Linux') or (platform_machine == 'arm64' and python_full_version == '3.8.20') or (platform_machine == 'arm64' and platform_system == 'Darwin')" },
    { name = "tzdata", marker = "(platform_machine != 'aarch64' and platform_machine != 'arm64' and python_full_version == '3.8.20') or (platform_machine == 'aarch64' and python_full_version == '3.8.20') or (platform_machine == 'aarch64' and platform_system == 'Linux') or (platform_machine == 'arm64' and python_full_version == '3.8.20') or (platform_machine == 'arm64' and platform_system == 'Darwin')" },
]
sdist = { url = "https://files.pythonhosted.org/packages/b1/a7/824332581e258b5aa4f3763ecb2a797e5f9a54269044ba2e50ac19936b32/pandas-2.0.3.tar.gz", hash = "sha256:c02f372a88e0d17f36d3093a644c73cfc1788e876a7c4bcb4020a77512e2043c", size = 5284455 }
wheels = [
    { url = "https://files.pythonhosted.org/packages/78/a8/07dd10f90ca915ed914853cd57f79bfc22e1ef4384ab56cb4336d2fc1f2a/pandas-2.0.3-cp38-cp38-macosx_10_9_x86_64.whl", hash = "sha256:9e4da0d45e7f34c069fe4d522359df7d23badf83abc1d1cef398895822d11061", size = 11653303 },
    { url = "https://files.pythonhosted.org/packages/53/c3/f8e87361f7fdf42012def602bfa2a593423c729f5cb7c97aed7f51be66ac/pandas-2.0.3-cp38-cp38-macosx_11_0_arm64.whl", hash = "sha256:32fca2ee1b0d93dd71d979726b12b61faa06aeb93cf77468776287f41ff8fdc5", size = 10710932 },
    { url = "https://files.pythonhosted.org/packages/a7/87/828d50c81ce0f434163bf70b925a0eec6076808e0bca312a79322b141f66/pandas-2.0.3-cp38-cp38-manylinux_2_17_aarch64.manylinux2014_aarch64.whl", hash = "sha256:258d3624b3ae734490e4d63c430256e716f488c4fcb7c8e9bde2d3aa46c29089", size = 11684018 },
    { url = "https://files.pythonhosted.org/packages/f8/7f/5b047effafbdd34e52c9e2d7e44f729a0655efafb22198c45cf692cdc157/pandas-2.0.3-cp38-cp38-manylinux_2_17_x86_64.manylinux2014_x86_64.whl", hash = "sha256:9eae3dc34fa1aa7772dd3fc60270d13ced7346fcbcfee017d3132ec625e23bb0", size = 12353723 },
    { url = "https://files.pythonhosted.org/packages/ea/ae/26a2eda7fa581347d69e51f93892493b2074ef3352ac71033c9f32c52389/pandas-2.0.3-cp38-cp38-win32.whl", hash = "sha256:f3421a7afb1a43f7e38e82e844e2bca9a6d793d66c1a7f9f0ff39a795bbc5e02", size = 9646403 },
    { url = "https://files.pythonhosted.org/packages/c3/6c/ea362eef61f05553aaf1a24b3e96b2d0603f5dc71a3bd35688a24ed88843/pandas-2.0.3-cp38-cp38-win_amd64.whl", hash = "sha256:69d7f3884c95da3a31ef82b7618af5710dba95bb885ffab339aad925c3e8ce78", size = 10777638 },
]

[[package]]
name = "parso"
version = "0.8.4"
source = { registry = "https://pypi.org/simple" }
sdist = { url = "https://files.pythonhosted.org/packages/66/94/68e2e17afaa9169cf6412ab0f28623903be73d1b32e208d9e8e541bb086d/parso-0.8.4.tar.gz", hash = "sha256:eb3a7b58240fb99099a345571deecc0f9540ea5f4dd2fe14c2a99d6b281ab92d", size = 400609 }
wheels = [
    { url = "https://files.pythonhosted.org/packages/c6/ac/dac4a63f978e4dcb3c6d3a78c4d8e0192a113d288502a1216950c41b1027/parso-0.8.4-py2.py3-none-any.whl", hash = "sha256:a418670a20291dacd2dddc80c377c5c3791378ee1e8d12bffc35420643d43f18", size = 103650 },
]

[[package]]
name = "pexpect"
version = "4.9.0"
source = { registry = "https://pypi.org/simple" }
dependencies = [
    { name = "ptyprocess", marker = "(platform_machine != 'aarch64' and platform_machine != 'arm64' and sys_platform != 'win32' and python_full_version == '3.8.20') or (platform_machine == 'aarch64' and sys_platform != 'win32' and python_full_version == '3.8.20') or (platform_machine == 'aarch64' and platform_system == 'Linux' and sys_platform != 'win32') or (platform_machine == 'arm64' and sys_platform != 'win32' and python_full_version == '3.8.20') or (platform_machine == 'arm64' and platform_system == 'Darwin' and sys_platform != 'win32')" },
]
sdist = { url = "https://files.pythonhosted.org/packages/42/92/cc564bf6381ff43ce1f4d06852fc19a2f11d180f23dc32d9588bee2f149d/pexpect-4.9.0.tar.gz", hash = "sha256:ee7d41123f3c9911050ea2c2dac107568dc43b2d3b0c7557a33212c398ead30f", size = 166450 }
wheels = [
    { url = "https://files.pythonhosted.org/packages/9e/c3/059298687310d527a58bb01f3b1965787ee3b40dce76752eda8b44e9a2c5/pexpect-4.9.0-py2.py3-none-any.whl", hash = "sha256:7236d1e080e4936be2dc3e326cec0af72acf9212a7e1d060210e70a47e253523", size = 63772 },
]

[[package]]
name = "pickleshare"
version = "0.7.5"
source = { registry = "https://pypi.org/simple" }
sdist = { url = "https://files.pythonhosted.org/packages/d8/b6/df3c1c9b616e9c0edbc4fbab6ddd09df9535849c64ba51fcb6531c32d4d8/pickleshare-0.7.5.tar.gz", hash = "sha256:87683d47965c1da65cdacaf31c8441d12b8044cdec9aca500cd78fc2c683afca", size = 6161 }
wheels = [
    { url = "https://files.pythonhosted.org/packages/9a/41/220f49aaea88bc6fa6cba8d05ecf24676326156c23b991e80b3f2fc24c77/pickleshare-0.7.5-py2.py3-none-any.whl", hash = "sha256:9649af414d74d4df115d5d718f82acb59c9d418196b7b4290ed47a12ce62df56", size = 6877 },
]

[[package]]
name = "pillow"
version = "10.4.0"
source = { registry = "https://pypi.org/simple" }
sdist = { url = "https://files.pythonhosted.org/packages/cd/74/ad3d526f3bf7b6d3f408b73fde271ec69dfac8b81341a318ce825f2b3812/pillow-10.4.0.tar.gz", hash = "sha256:166c1cd4d24309b30d61f79f4a9114b7b2313d7450912277855ff5dfd7cd4a06", size = 46555059 }
wheels = [
    { url = "https://files.pythonhosted.org/packages/56/70/f40009702a477ce87d8d9faaa4de51d6562b3445d7a314accd06e4ffb01d/pillow-10.4.0-cp38-cp38-macosx_10_10_x86_64.whl", hash = "sha256:8d4d5063501b6dd4024b8ac2f04962d661222d120381272deea52e3fc52d3736", size = 3509213 },
    { url = "https://files.pythonhosted.org/packages/10/43/105823d233c5e5d31cea13428f4474ded9d961652307800979a59d6a4276/pillow-10.4.0-cp38-cp38-macosx_11_0_arm64.whl", hash = "sha256:7c1ee6f42250df403c5f103cbd2768a28fe1a0ea1f0f03fe151c8741e1469c8b", size = 3375883 },
    { url = "https://files.pythonhosted.org/packages/3c/ad/7850c10bac468a20c918f6a5dbba9ecd106ea1cdc5db3c35e33a60570408/pillow-10.4.0-cp38-cp38-manylinux_2_17_aarch64.manylinux2014_aarch64.whl", hash = "sha256:b15e02e9bb4c21e39876698abf233c8c579127986f8207200bc8a8f6bb27acf2", size = 4330810 },
    { url = "https://files.pythonhosted.org/packages/84/4c/69bbed9e436ac22f9ed193a2b64f64d68fcfbc9f4106249dc7ed4889907b/pillow-10.4.0-cp38-cp38-manylinux_2_17_x86_64.manylinux2014_x86_64.whl", hash = "sha256:7a8d4bade9952ea9a77d0c3e49cbd8b2890a399422258a77f357b9cc9be8d680", size = 4444341 },
    { url = "https://files.pythonhosted.org/packages/8f/4f/c183c63828a3f37bf09644ce94cbf72d4929b033b109160a5379c2885932/pillow-10.4.0-cp38-cp38-manylinux_2_28_aarch64.whl", hash = "sha256:43efea75eb06b95d1631cb784aa40156177bf9dd5b4b03ff38979e048258bc6b", size = 4356005 },
    { url = "https://files.pythonhosted.org/packages/fb/ad/435fe29865f98a8fbdc64add8875a6e4f8c97749a93577a8919ec6f32c64/pillow-10.4.0-cp38-cp38-manylinux_2_28_x86_64.whl", hash = "sha256:950be4d8ba92aca4b2bb0741285a46bfae3ca699ef913ec8416c1b78eadd64cd", size = 4525201 },
    { url = "https://files.pythonhosted.org/packages/80/74/be8bf8acdfd70e91f905a12ae13cfb2e17c0f1da745c40141e26d0971ff5/pillow-10.4.0-cp38-cp38-musllinux_1_2_aarch64.whl", hash = "sha256:d7480af14364494365e89d6fddc510a13e5a2c3584cb19ef65415ca57252fb84", size = 4460635 },
    { url = "https://files.pythonhosted.org/packages/e4/90/763616e66dc9ad59c9b7fb58f863755e7934ef122e52349f62c7742b82d3/pillow-10.4.0-cp38-cp38-musllinux_1_2_x86_64.whl", hash = "sha256:73664fe514b34c8f02452ffb73b7a92c6774e39a647087f83d67f010eb9a0cf0", size = 4590283 },
    { url = "https://files.pythonhosted.org/packages/69/66/03002cb5b2c27bb519cba63b9f9aa3709c6f7a5d3b285406c01f03fb77e5/pillow-10.4.0-cp38-cp38-win32.whl", hash = "sha256:e88d5e6ad0d026fba7bdab8c3f225a69f063f116462c49892b0149e21b6c0a0e", size = 2235185 },
    { url = "https://files.pythonhosted.org/packages/f2/75/3cb820b2812405fc7feb3d0deb701ef0c3de93dc02597115e00704591bc9/pillow-10.4.0-cp38-cp38-win_amd64.whl", hash = "sha256:5161eef006d335e46895297f642341111945e2c1c899eb406882a6c61a4357ab", size = 2554594 },
]

[[package]]
name = "pkgutil-resolve-name"
version = "1.3.10"
source = { registry = "https://pypi.org/simple" }
sdist = { url = "https://files.pythonhosted.org/packages/70/f2/f2891a9dc37398696ddd945012b90ef8d0a034f0012e3f83c3f7a70b0f79/pkgutil_resolve_name-1.3.10.tar.gz", hash = "sha256:357d6c9e6a755653cfd78893817c0853af365dd51ec97f3d358a819373bbd174", size = 5054 }
wheels = [
    { url = "https://files.pythonhosted.org/packages/c9/5c/3d4882ba113fd55bdba9326c1e4c62a15e674a2501de4869e6bd6301f87e/pkgutil_resolve_name-1.3.10-py3-none-any.whl", hash = "sha256:ca27cc078d25c5ad71a9de0a7a330146c4e014c2462d9af19c6b828280649c5e", size = 4734 },
]

[[package]]
name = "platformdirs"
version = "4.3.6"
source = { registry = "https://pypi.org/simple" }
sdist = { url = "https://files.pythonhosted.org/packages/13/fc/128cc9cb8f03208bdbf93d3aa862e16d376844a14f9a0ce5cf4507372de4/platformdirs-4.3.6.tar.gz", hash = "sha256:357fb2acbc885b0419afd3ce3ed34564c13c9b95c89360cd9563f73aa5e2b907", size = 21302 }
wheels = [
    { url = "https://files.pythonhosted.org/packages/3c/a6/bc1012356d8ece4d66dd75c4b9fc6c1f6650ddd5991e421177d9f8f671be/platformdirs-4.3.6-py3-none-any.whl", hash = "sha256:73e575e1408ab8103900836b97580d5307456908a03e92031bab39e4554cc3fb", size = 18439 },
]

[[package]]
name = "pluggy"
version = "1.5.0"
source = { registry = "https://pypi.org/simple" }
sdist = { url = "https://files.pythonhosted.org/packages/96/2d/02d4312c973c6050a18b314a5ad0b3210edb65a906f868e31c111dede4a6/pluggy-1.5.0.tar.gz", hash = "sha256:2cffa88e94fdc978c4c574f15f9e59b7f4201d439195c3715ca9e2486f1d0cf1", size = 67955 }
wheels = [
    { url = "https://files.pythonhosted.org/packages/88/5f/e351af9a41f866ac3f1fac4ca0613908d9a41741cfcf2228f4ad853b697d/pluggy-1.5.0-py3-none-any.whl", hash = "sha256:44e1ad92c8ca002de6377e165f3e0f1be63266ab4d554740532335b9d75ea669", size = 20556 },
]

[[package]]
name = "prompt-toolkit"
version = "3.0.48"
source = { registry = "https://pypi.org/simple" }
dependencies = [
    { name = "wcwidth", marker = "(platform_machine != 'aarch64' and platform_machine != 'arm64' and python_full_version == '3.8.20') or (platform_machine == 'aarch64' and python_full_version == '3.8.20') or (platform_machine == 'aarch64' and platform_system == 'Linux') or (platform_machine == 'arm64' and python_full_version == '3.8.20') or (platform_machine == 'arm64' and platform_system == 'Darwin')" },
]
sdist = { url = "https://files.pythonhosted.org/packages/2d/4f/feb5e137aff82f7c7f3248267b97451da3644f6cdc218edfe549fb354127/prompt_toolkit-3.0.48.tar.gz", hash = "sha256:d6623ab0477a80df74e646bdbc93621143f5caf104206aa29294d53de1a03d90", size = 424684 }
wheels = [
    { url = "https://files.pythonhosted.org/packages/a9/6a/fd08d94654f7e67c52ca30523a178b3f8ccc4237fce4be90d39c938a831a/prompt_toolkit-3.0.48-py3-none-any.whl", hash = "sha256:f49a827f90062e411f1ce1f854f2aedb3c23353244f8108b89283587397ac10e", size = 386595 },
]

[[package]]
name = "propcache"
version = "0.2.0"
source = { registry = "https://pypi.org/simple" }
sdist = { url = "https://files.pythonhosted.org/packages/a9/4d/5e5a60b78dbc1d464f8a7bbaeb30957257afdc8512cbb9dfd5659304f5cd/propcache-0.2.0.tar.gz", hash = "sha256:df81779732feb9d01e5d513fad0122efb3d53bbc75f61b2a4f29a020bc985e70", size = 40951 }
wheels = [
    { url = "https://files.pythonhosted.org/packages/b4/94/2c3d64420fd58ed462e2b416386d48e72dec027cf7bb572066cf3866e939/propcache-0.2.0-cp38-cp38-macosx_10_9_universal2.whl", hash = "sha256:53d1bd3f979ed529f0805dd35ddaca330f80a9a6d90bc0121d2ff398f8ed8861", size = 82315 },
    { url = "https://files.pythonhosted.org/packages/73/b7/9e2a17d9a126f2012b22ddc5d0979c28ca75104e24945214790c1d787015/propcache-0.2.0-cp38-cp38-macosx_10_9_x86_64.whl", hash = "sha256:83928404adf8fb3d26793665633ea79b7361efa0287dfbd372a7e74311d51ee6", size = 47188 },
    { url = "https://files.pythonhosted.org/packages/80/ef/18af27caaae5589c08bb5a461cfa136b83b7e7983be604f2140d91f92b97/propcache-0.2.0-cp38-cp38-macosx_11_0_arm64.whl", hash = "sha256:77a86c261679ea5f3896ec060be9dc8e365788248cc1e049632a1be682442063", size = 46314 },
    { url = "https://files.pythonhosted.org/packages/fa/df/8dbd3e472baf73251c0fbb571a3f0a4e3a40c52a1c8c2a6c46ab08736ff9/propcache-0.2.0-cp38-cp38-manylinux_2_17_aarch64.manylinux2014_aarch64.whl", hash = "sha256:218db2a3c297a3768c11a34812e63b3ac1c3234c3a086def9c0fee50d35add1f", size = 212874 },
    { url = "https://files.pythonhosted.org/packages/7c/57/5d4d783ac594bd56434679b8643673ae12de1ce758116fd8912a7f2313ec/propcache-0.2.0-cp38-cp38-manylinux_2_17_ppc64le.manylinux2014_ppc64le.whl", hash = "sha256:7735e82e3498c27bcb2d17cb65d62c14f1100b71723b68362872bca7d0913d90", size = 224578 },
    { url = "https://files.pythonhosted.org/packages/66/27/072be8ad434c9a3aa1b561f527984ea0ed4ac072fd18dfaaa2aa2d6e6a2b/propcache-0.2.0-cp38-cp38-manylinux_2_17_s390x.manylinux2014_s390x.whl", hash = "sha256:20a617c776f520c3875cf4511e0d1db847a076d720714ae35ffe0df3e440be68", size = 222636 },
    { url = "https://files.pythonhosted.org/packages/c3/f1/69a30ff0928d07f50bdc6f0147fd9a08e80904fd3fdb711785e518de1021/propcache-0.2.0-cp38-cp38-manylinux_2_17_x86_64.manylinux2014_x86_64.whl", hash = "sha256:67b69535c870670c9f9b14a75d28baa32221d06f6b6fa6f77a0a13c5a7b0a5b9", size = 213573 },
    { url = "https://files.pythonhosted.org/packages/a8/2e/c16716ae113fe0a3219978df3665a6fea049d81d50bd28c4ae72a4c77567/propcache-0.2.0-cp38-cp38-manylinux_2_5_i686.manylinux1_i686.manylinux_2_17_i686.manylinux2014_i686.whl", hash = "sha256:4569158070180c3855e9c0791c56be3ceeb192defa2cdf6a3f39e54319e56b89", size = 205438 },
    { url = "https://files.pythonhosted.org/packages/e1/df/80e2c5cd5ed56a7bfb1aa58cedb79617a152ae43de7c0a7e800944a6b2e2/propcache-0.2.0-cp38-cp38-musllinux_1_2_aarch64.whl", hash = "sha256:db47514ffdbd91ccdc7e6f8407aac4ee94cc871b15b577c1c324236b013ddd04", size = 202352 },
    { url = "https://files.pythonhosted.org/packages/0f/4e/79f665fa04839f30ffb2903211c718b9660fbb938ac7a4df79525af5aeb3/propcache-0.2.0-cp38-cp38-musllinux_1_2_armv7l.whl", hash = "sha256:2a60ad3e2553a74168d275a0ef35e8c0a965448ffbc3b300ab3a5bb9956c2162", size = 200476 },
    { url = "https://files.pythonhosted.org/packages/a9/39/b9ea7b011521dd7cfd2f89bb6b8b304f3c789ea6285445bc145bebc83094/propcache-0.2.0-cp38-cp38-musllinux_1_2_i686.whl", hash = "sha256:662dd62358bdeaca0aee5761de8727cfd6861432e3bb828dc2a693aa0471a563", size = 201581 },
    { url = "https://files.pythonhosted.org/packages/e4/81/e8e96c97aa0b675a14e37b12ca9c9713b15cfacf0869e64bf3ab389fabf1/propcache-0.2.0-cp38-cp38-musllinux_1_2_ppc64le.whl", hash = "sha256:25a1f88b471b3bc911d18b935ecb7115dff3a192b6fef46f0bfaf71ff4f12418", size = 225628 },
    { url = "https://files.pythonhosted.org/packages/eb/99/15f998c502c214f6c7f51462937605d514a8943a9a6c1fa10f40d2710976/propcache-0.2.0-cp38-cp38-musllinux_1_2_s390x.whl", hash = "sha256:f60f0ac7005b9f5a6091009b09a419ace1610e163fa5deaba5ce3484341840e7", size = 229270 },
    { url = "https://files.pythonhosted.org/packages/ff/3a/a9f1a0c0e5b994b8f1a1c71bea56bb3e9eeec821cb4dd61e14051c4ba00b/propcache-0.2.0-cp38-cp38-musllinux_1_2_x86_64.whl", hash = "sha256:74acd6e291f885678631b7ebc85d2d4aec458dd849b8c841b57ef04047833bed", size = 207771 },
    { url = "https://files.pythonhosted.org/packages/ff/3e/6103906a66d6713f32880cf6a5ba84a1406b4d66e1b9389bb9b8e1789f9e/propcache-0.2.0-cp38-cp38-win32.whl", hash = "sha256:d9b6ddac6408194e934002a69bcaadbc88c10b5f38fb9307779d1c629181815d", size = 41015 },
    { url = "https://files.pythonhosted.org/packages/37/23/a30214b4c1f2bea24cc1197ef48d67824fbc41d5cf5472b17c37fef6002c/propcache-0.2.0-cp38-cp38-win_amd64.whl", hash = "sha256:676135dcf3262c9c5081cc8f19ad55c8a64e3f7282a21266d05544450bffc3a5", size = 45749 },
    { url = "https://files.pythonhosted.org/packages/3d/b6/e6d98278f2d49b22b4d033c9f792eda783b9ab2094b041f013fc69bcde87/propcache-0.2.0-py3-none-any.whl", hash = "sha256:2ccc28197af5313706511fab3a8b66dcd6da067a1331372c82ea1cb74285e036", size = 11603 },
]

[[package]]
name = "protobuf"
version = "5.29.0"
source = { registry = "https://pypi.org/simple" }
sdist = { url = "https://files.pythonhosted.org/packages/6a/bb/8e59a30b83102a37d24f907f417febb58e5f544d4f124dd1edcd12e078bf/protobuf-5.29.0.tar.gz", hash = "sha256:445a0c02483869ed8513a585d80020d012c6dc60075f96fa0563a724987b1001", size = 424944 }
wheels = [
    { url = "https://files.pythonhosted.org/packages/31/cc/98140acbcc3e3a58c679d50dd4f04c3687bdd19690f388c65bb1ae4c1e5e/protobuf-5.29.0-cp310-abi3-win32.whl", hash = "sha256:ea7fb379b257911c8c020688d455e8f74efd2f734b72dc1ea4b4d7e9fd1326f2", size = 422709 },
    { url = "https://files.pythonhosted.org/packages/c9/91/38fb97b0cbe96109fa257536ad49dffdac3c8f86b46d9c85dc9e949b5291/protobuf-5.29.0-cp310-abi3-win_amd64.whl", hash = "sha256:34a90cf30c908f47f40ebea7811f743d360e202b6f10d40c02529ebd84afc069", size = 434510 },
    { url = "https://files.pythonhosted.org/packages/da/97/faeca508d61b231372cdc3006084fd97f21f3c8c726a2de5f2ebb8e4ab78/protobuf-5.29.0-cp38-abi3-macosx_10_9_universal2.whl", hash = "sha256:c931c61d0cc143a2e756b1e7f8197a508de5365efd40f83c907a9febf36e6b43", size = 417827 },
    { url = "https://files.pythonhosted.org/packages/eb/d6/c6a45a285374ab14499a9ef5a69e4e7b4911e641465681c1d602518d6ab2/protobuf-5.29.0-cp38-abi3-manylinux2014_aarch64.whl", hash = "sha256:85286a47caf63b34fa92fdc1fd98b649a8895db595cfa746c5286eeae890a0b1", size = 319576 },
    { url = "https://files.pythonhosted.org/packages/ee/2e/cc46181ddce0940647d21a8341bf2eddad247a5d030e8c30c7a342793978/protobuf-5.29.0-cp38-abi3-manylinux2014_x86_64.whl", hash = "sha256:0d10091d6d03537c3f902279fcf11e95372bdd36a79556311da0487455791b20", size = 319672 },
    { url = "https://files.pythonhosted.org/packages/bc/eb/caa86cb378fa097a0a83e2430d999dbefebbb9ae30d0d6e416585baa5bba/protobuf-5.29.0-cp38-cp38-win32.whl", hash = "sha256:0cd67a1e5c2d88930aa767f702773b2d054e29957432d7c6a18f8be02a07719a", size = 422595 },
    { url = "https://files.pythonhosted.org/packages/0f/7a/605bf38ea67c4034dac3e7864d08c7c521d6d85d4a5508a9b3977d35b8ac/protobuf-5.29.0-cp38-cp38-win_amd64.whl", hash = "sha256:e467f81fdd12ded9655cea3e9b83dc319d93b394ce810b556fb0f421d8613e86", size = 434518 },
    { url = "https://files.pythonhosted.org/packages/7c/6c/dd1f0e8372ec2a8006102871d8da1466b116f3328db96972e19bf24f09ca/protobuf-5.29.0-py3-none-any.whl", hash = "sha256:88c4af76a73183e21061881360240c0cdd3c39d263b4e8fb570aaf83348d608f", size = 172553 },
]

[[package]]
name = "psutil"
version = "6.1.0"
source = { registry = "https://pypi.org/simple" }
sdist = { url = "https://files.pythonhosted.org/packages/26/10/2a30b13c61e7cf937f4adf90710776b7918ed0a9c434e2c38224732af310/psutil-6.1.0.tar.gz", hash = "sha256:353815f59a7f64cdaca1c0307ee13558a0512f6db064e92fe833784f08539c7a", size = 508565 }
wheels = [
    { url = "https://files.pythonhosted.org/packages/01/9e/8be43078a171381953cfee33c07c0d628594b5dbfc5157847b85022c2c1b/psutil-6.1.0-cp36-abi3-macosx_10_9_x86_64.whl", hash = "sha256:6e2dcd475ce8b80522e51d923d10c7871e45f20918e027ab682f94f1c6351688", size = 247762 },
    { url = "https://files.pythonhosted.org/packages/1d/cb/313e80644ea407f04f6602a9e23096540d9dc1878755f3952ea8d3d104be/psutil-6.1.0-cp36-abi3-macosx_11_0_arm64.whl", hash = "sha256:0895b8414afafc526712c498bd9de2b063deaac4021a3b3c34566283464aff8e", size = 248777 },
    { url = "https://files.pythonhosted.org/packages/65/8e/bcbe2025c587b5d703369b6a75b65d41d1367553da6e3f788aff91eaf5bd/psutil-6.1.0-cp36-abi3-manylinux_2_12_i686.manylinux2010_i686.manylinux_2_17_i686.manylinux2014_i686.whl", hash = "sha256:9dcbfce5d89f1d1f2546a2090f4fcf87c7f669d1d90aacb7d7582addece9fb38", size = 284259 },
    { url = "https://files.pythonhosted.org/packages/58/4d/8245e6f76a93c98aab285a43ea71ff1b171bcd90c9d238bf81f7021fb233/psutil-6.1.0-cp36-abi3-manylinux_2_12_x86_64.manylinux2010_x86_64.manylinux_2_17_x86_64.manylinux2014_x86_64.whl", hash = "sha256:498c6979f9c6637ebc3a73b3f87f9eb1ec24e1ce53a7c5173b8508981614a90b", size = 287255 },
    { url = "https://files.pythonhosted.org/packages/27/c2/d034856ac47e3b3cdfa9720d0e113902e615f4190d5d1bdb8df4b2015fb2/psutil-6.1.0-cp36-abi3-manylinux_2_17_aarch64.manylinux2014_aarch64.whl", hash = "sha256:d905186d647b16755a800e7263d43df08b790d709d575105d419f8b6ef65423a", size = 288804 },
    { url = "https://files.pythonhosted.org/packages/ea/55/5389ed243c878725feffc0d6a3bc5ef6764312b6fc7c081faaa2cfa7ef37/psutil-6.1.0-cp37-abi3-win32.whl", hash = "sha256:1ad45a1f5d0b608253b11508f80940985d1d0c8f6111b5cb637533a0e6ddc13e", size = 250386 },
    { url = "https://files.pythonhosted.org/packages/11/91/87fa6f060e649b1e1a7b19a4f5869709fbf750b7c8c262ee776ec32f3028/psutil-6.1.0-cp37-abi3-win_amd64.whl", hash = "sha256:a8fb3752b491d246034fa4d279ff076501588ce8cbcdbb62c32fd7a377d996be", size = 254228 },
]

[[package]]
name = "ptyprocess"
version = "0.7.0"
source = { registry = "https://pypi.org/simple" }
sdist = { url = "https://files.pythonhosted.org/packages/20/e5/16ff212c1e452235a90aeb09066144d0c5a6a8c0834397e03f5224495c4e/ptyprocess-0.7.0.tar.gz", hash = "sha256:5c5d0a3b48ceee0b48485e0c26037c0acd7d29765ca3fbb5cb3831d347423220", size = 70762 }
wheels = [
    { url = "https://files.pythonhosted.org/packages/22/a6/858897256d0deac81a172289110f31629fc4cee19b6f01283303e18c8db3/ptyprocess-0.7.0-py2.py3-none-any.whl", hash = "sha256:4b41f3967fce3af57cc7e94b888626c18bf37a083e3651ca8feeb66d492fef35", size = 13993 },
]

[[package]]
name = "pure-eval"
version = "0.2.3"
source = { registry = "https://pypi.org/simple" }
sdist = { url = "https://files.pythonhosted.org/packages/cd/05/0a34433a064256a578f1783a10da6df098ceaa4a57bbeaa96a6c0352786b/pure_eval-0.2.3.tar.gz", hash = "sha256:5f4e983f40564c576c7c8635ae88db5956bb2229d7e9237d03b3c0b0190eaf42", size = 19752 }
wheels = [
    { url = "https://files.pythonhosted.org/packages/8e/37/efad0257dc6e593a18957422533ff0f87ede7c9c6ea010a2177d738fb82f/pure_eval-0.2.3-py3-none-any.whl", hash = "sha256:1db8e35b67b3d218d818ae653e27f06c3aa420901fa7b081ca98cbedc874e0d0", size = 11842 },
]

[[package]]
name = "py-cpuinfo"
version = "9.0.0"
source = { registry = "https://pypi.org/simple" }
sdist = { url = "https://files.pythonhosted.org/packages/37/a8/d832f7293ebb21690860d2e01d8115e5ff6f2ae8bbdc953f0eb0fa4bd2c7/py-cpuinfo-9.0.0.tar.gz", hash = "sha256:3cdbbf3fac90dc6f118bfd64384f309edeadd902d7c8fb17f02ffa1fc3f49690", size = 104716 }
wheels = [
    { url = "https://files.pythonhosted.org/packages/e0/a9/023730ba63db1e494a271cb018dcd361bd2c917ba7004c3e49d5daf795a2/py_cpuinfo-9.0.0-py3-none-any.whl", hash = "sha256:859625bc251f64e21f077d099d4162689c762b5d6a4c3c97553d56241c9674d5", size = 22335 },
]

[[package]]
name = "pycparser"
version = "2.22"
source = { registry = "https://pypi.org/simple" }
sdist = { url = "https://files.pythonhosted.org/packages/1d/b2/31537cf4b1ca988837256c910a668b553fceb8f069bedc4b1c826024b52c/pycparser-2.22.tar.gz", hash = "sha256:491c8be9c040f5390f5bf44a5b07752bd07f56edf992381b05c701439eec10f6", size = 172736 }
wheels = [
    { url = "https://files.pythonhosted.org/packages/13/a3/a812df4e2dd5696d1f351d58b8fe16a405b234ad2886a0dab9183fb78109/pycparser-2.22-py3-none-any.whl", hash = "sha256:c3702b6d3dd8c7abc1afa565d7e63d53a1d0bd86cdc24edd75470f4de499cfcc", size = 117552 },
]

[[package]]
name = "pygame"
version = "2.6.1"
source = { registry = "https://pypi.org/simple" }
sdist = { url = "https://files.pythonhosted.org/packages/49/cc/08bba60f00541f62aaa252ce0cfbd60aebd04616c0b9574f755b583e45ae/pygame-2.6.1.tar.gz", hash = "sha256:56fb02ead529cee00d415c3e007f75e0780c655909aaa8e8bf616ee09c9feb1f", size = 14808125 }
wheels = [
    { url = "https://files.pythonhosted.org/packages/7c/03/8a99bbe20925ea0e1fe77ccb4bbe0168f6f9d0fcf64d8f45f02e9bcfeb7d/pygame-2.6.1-cp38-cp38-macosx_10_9_x86_64.whl", hash = "sha256:97ac4e13847b6b293ecaffa5ffce9886c98d09c03309406931cc592f0cea6366", size = 12964830 },
    { url = "https://files.pythonhosted.org/packages/d2/50/caae48e97e3e9ac8970caf0763c373f4f70b5bc7827ef5f967fdff777da1/pygame-2.6.1-cp38-cp38-macosx_11_0_arm64.whl", hash = "sha256:d1a7f2b66ac2e4c9583b6d4c6d6f346fb10a3392c04163f537061f86a448ed5c", size = 12376818 },
    { url = "https://files.pythonhosted.org/packages/60/15/7cbb41f46678555c7aab6b49eddac38b23e426b1a4244af520b826bbcb57/pygame-2.6.1-cp38-cp38-manylinux_2_17_aarch64.manylinux2014_aarch64.whl", hash = "sha256:ac3f033d2be4a9e23660a96afe2986df3a6916227538a6a0061bc218c5088507", size = 13614577 },
    { url = "https://files.pythonhosted.org/packages/e1/0a/57dcdec74445f3fdf3d7dcc786ff38597592a458e8bbfc540aa8a6cb4ce2/pygame-2.6.1-cp38-cp38-manylinux_2_17_i686.manylinux2014_i686.whl", hash = "sha256:a1bf7ab5311bbced70320f1a56701650b4c18231343ae5af42111eea91e0949a", size = 14308698 },
    { url = "https://files.pythonhosted.org/packages/e8/3b/070a1bbac12a6914ea08a0b8f26bb349638233a56c111b5d4561f716f8f2/pygame-2.6.1-cp38-cp38-manylinux_2_17_x86_64.manylinux2014_x86_64.whl", hash = "sha256:21160d9093533eb831f1b708e630706e5ac16b30750571ec27bc3b8364814f38", size = 13982722 },
    { url = "https://files.pythonhosted.org/packages/af/9e/f4fd29d8a41ef19cbf573a1b0bafc4221aae78f610d307033e1250e1cca3/pygame-2.6.1-cp38-cp38-win32.whl", hash = "sha256:7bffdd3eaf394d9645331d1c3a5df9d782ebcc3c5a78f3b657c7879a828dd111", size = 10255798 },
    { url = "https://files.pythonhosted.org/packages/66/a8/503d52d2a4fe1463207b80661d3fe7793346e515f369abe2c3a6552fec11/pygame-2.6.1-cp38-cp38-win_amd64.whl", hash = "sha256:818b4eaec9c4acb6ac64805d4ca8edd4062bebca77bd815c18739fe2842c97e9", size = 10623008 },
    { url = "https://files.pythonhosted.org/packages/06/56/ea9c785258da9f6da939abe8f961c8ce09a8177524a78f94932fbcb2c5d3/pygame-2.6.1-pp38-pypy38_pp73-macosx_10_9_x86_64.whl", hash = "sha256:b7f9f8e6f76de36f4725175d686601214af362a4f30614b4dae2240198e72e6f", size = 12789119 },
]

[[package]]
name = "pygments"
version = "2.18.0"
source = { registry = "https://pypi.org/simple" }
sdist = { url = "https://files.pythonhosted.org/packages/8e/62/8336eff65bcbc8e4cb5d05b55faf041285951b6e80f33e2bff2024788f31/pygments-2.18.0.tar.gz", hash = "sha256:786ff802f32e91311bff3889f6e9a86e81505fe99f2735bb6d60ae0c5004f199", size = 4891905 }
wheels = [
    { url = "https://files.pythonhosted.org/packages/f7/3f/01c8b82017c199075f8f788d0d906b9ffbbc5a47dc9918a945e13d5a2bda/pygments-2.18.0-py3-none-any.whl", hash = "sha256:b8e6aca0523f3ab76fee51799c488e38782ac06eafcf95e7ba832985c8e7b13a", size = 1205513 },
]

[[package]]
name = "pyparsing"
version = "3.1.4"
source = { registry = "https://pypi.org/simple" }
sdist = { url = "https://files.pythonhosted.org/packages/83/08/13f3bce01b2061f2bbd582c9df82723de943784cf719a35ac886c652043a/pyparsing-3.1.4.tar.gz", hash = "sha256:f86ec8d1a83f11977c9a6ea7598e8c27fc5cddfa5b07ea2241edbbde1d7bc032", size = 900231 }
wheels = [
    { url = "https://files.pythonhosted.org/packages/e5/0c/0e3c05b1c87bb6a1c76d281b0f35e78d2d80ac91b5f8f524cebf77f51049/pyparsing-3.1.4-py3-none-any.whl", hash = "sha256:a6a7ee4235a3f944aa1fa2249307708f893fe5717dc603503c6c7969c070fb7c", size = 104100 },
]

[[package]]
name = "pytest"
version = "8.3.3"
source = { registry = "https://pypi.org/simple" }
dependencies = [
    { name = "colorama", marker = "(platform_machine != 'aarch64' and platform_machine != 'arm64' and sys_platform == 'win32' and python_full_version == '3.8.20') or (platform_machine == 'aarch64' and sys_platform == 'win32' and python_full_version == '3.8.20') or (platform_machine == 'aarch64' and platform_system == 'Linux' and sys_platform == 'win32') or (platform_machine == 'arm64' and sys_platform == 'win32' and python_full_version == '3.8.20') or (platform_machine == 'arm64' and platform_system == 'Darwin' and sys_platform == 'win32')" },
    { name = "exceptiongroup", marker = "(platform_machine != 'aarch64' and platform_machine != 'arm64' and python_full_version == '3.8.20') or (platform_machine == 'aarch64' and python_full_version == '3.8.20') or (platform_machine == 'aarch64' and platform_system == 'Linux') or (platform_machine == 'arm64' and python_full_version == '3.8.20') or (platform_machine == 'arm64' and platform_system == 'Darwin')" },
    { name = "iniconfig", marker = "(platform_machine != 'aarch64' and platform_machine != 'arm64' and python_full_version == '3.8.20') or (platform_machine == 'aarch64' and python_full_version == '3.8.20') or (platform_machine == 'aarch64' and platform_system == 'Linux') or (platform_machine == 'arm64' and python_full_version == '3.8.20') or (platform_machine == 'arm64' and platform_system == 'Darwin')" },
    { name = "packaging", marker = "(platform_machine != 'aarch64' and platform_machine != 'arm64' and python_full_version == '3.8.20') or (platform_machine == 'aarch64' and python_full_version == '3.8.20') or (platform_machine == 'aarch64' and platform_system == 'Linux') or (platform_machine == 'arm64' and python_full_version == '3.8.20') or (platform_machine == 'arm64' and platform_system == 'Darwin')" },
    { name = "pluggy", marker = "(platform_machine != 'aarch64' and platform_machine != 'arm64' and python_full_version == '3.8.20') or (platform_machine == 'aarch64' and python_full_version == '3.8.20') or (platform_machine == 'aarch64' and platform_system == 'Linux') or (platform_machine == 'arm64' and python_full_version == '3.8.20') or (platform_machine == 'arm64' and platform_system == 'Darwin')" },
    { name = "tomli", marker = "(platform_machine != 'aarch64' and platform_machine != 'arm64' and python_full_version == '3.8.20') or (platform_machine == 'aarch64' and python_full_version == '3.8.20') or (platform_machine == 'aarch64' and platform_system == 'Linux') or (platform_machine == 'arm64' and python_full_version == '3.8.20') or (platform_machine == 'arm64' and platform_system == 'Darwin')" },
]
sdist = { url = "https://files.pythonhosted.org/packages/8b/6c/62bbd536103af674e227c41a8f3dcd022d591f6eed5facb5a0f31ee33bbc/pytest-8.3.3.tar.gz", hash = "sha256:70b98107bd648308a7952b06e6ca9a50bc660be218d53c257cc1fc94fda10181", size = 1442487 }
wheels = [
    { url = "https://files.pythonhosted.org/packages/6b/77/7440a06a8ead44c7757a64362dd22df5760f9b12dc5f11b6188cd2fc27a0/pytest-8.3.3-py3-none-any.whl", hash = "sha256:a6853c7375b2663155079443d2e45de913a911a11d669df02a50814944db57b2", size = 342341 },
]

[[package]]
name = "python-dateutil"
version = "2.9.0.post0"
source = { registry = "https://pypi.org/simple" }
dependencies = [
    { name = "six", marker = "(platform_machine != 'aarch64' and platform_machine != 'arm64' and python_full_version == '3.8.20') or (platform_machine == 'aarch64' and python_full_version == '3.8.20') or (platform_machine == 'aarch64' and platform_system == 'Linux') or (platform_machine == 'arm64' and python_full_version == '3.8.20') or (platform_machine == 'arm64' and platform_system == 'Darwin')" },
]
sdist = { url = "https://files.pythonhosted.org/packages/66/c0/0c8b6ad9f17a802ee498c46e004a0eb49bc148f2fd230864601a86dcf6db/python-dateutil-2.9.0.post0.tar.gz", hash = "sha256:37dd54208da7e1cd875388217d5e00ebd4179249f90fb72437e91a35459a0ad3", size = 342432 }
wheels = [
    { url = "https://files.pythonhosted.org/packages/ec/57/56b9bcc3c9c6a792fcbaf139543cee77261f3651ca9da0c93f5c1221264b/python_dateutil-2.9.0.post0-py2.py3-none-any.whl", hash = "sha256:a8b2bc7bffae282281c8140a97d3aa9c14da0b136dfe83f850eea9a5f7470427", size = 229892 },
]

[[package]]
name = "pytorch-lightning"
version = "2.4.0"
source = { registry = "https://pypi.org/simple" }
dependencies = [
    { name = "fsspec", extra = ["http"], marker = "(platform_machine != 'aarch64' and platform_machine != 'arm64' and python_full_version == '3.8.20') or (platform_machine == 'aarch64' and python_full_version == '3.8.20') or (platform_machine == 'aarch64' and platform_system == 'Linux') or (platform_machine == 'arm64' and python_full_version == '3.8.20') or (platform_machine == 'arm64' and platform_system == 'Darwin')" },
    { name = "lightning-utilities", marker = "(platform_machine != 'aarch64' and platform_machine != 'arm64' and python_full_version == '3.8.20') or (platform_machine == 'aarch64' and python_full_version == '3.8.20') or (platform_machine == 'aarch64' and platform_system == 'Linux') or (platform_machine == 'arm64' and python_full_version == '3.8.20') or (platform_machine == 'arm64' and platform_system == 'Darwin')" },
    { name = "packaging", marker = "(platform_machine != 'aarch64' and platform_machine != 'arm64' and python_full_version == '3.8.20') or (platform_machine == 'aarch64' and python_full_version == '3.8.20') or (platform_machine == 'aarch64' and platform_system == 'Linux') or (platform_machine == 'arm64' and python_full_version == '3.8.20') or (platform_machine == 'arm64' and platform_system == 'Darwin')" },
    { name = "pyyaml", marker = "(platform_machine != 'aarch64' and platform_machine != 'arm64' and python_full_version == '3.8.20') or (platform_machine == 'aarch64' and python_full_version == '3.8.20') or (platform_machine == 'aarch64' and platform_system == 'Linux') or (platform_machine == 'arm64' and python_full_version == '3.8.20') or (platform_machine == 'arm64' and platform_system == 'Darwin')" },
    { name = "torch", marker = "(platform_machine != 'aarch64' and platform_machine != 'arm64' and python_full_version == '3.8.20') or (platform_machine == 'aarch64' and python_full_version == '3.8.20') or (platform_machine == 'aarch64' and platform_system == 'Linux') or (platform_machine == 'arm64' and python_full_version == '3.8.20') or (platform_machine == 'arm64' and platform_system == 'Darwin')" },
    { name = "torchmetrics", marker = "(platform_machine != 'aarch64' and platform_machine != 'arm64' and python_full_version == '3.8.20') or (platform_machine == 'aarch64' and python_full_version == '3.8.20') or (platform_machine == 'aarch64' and platform_system == 'Linux') or (platform_machine == 'arm64' and python_full_version == '3.8.20') or (platform_machine == 'arm64' and platform_system == 'Darwin')" },
    { name = "tqdm", marker = "(platform_machine != 'aarch64' and platform_machine != 'arm64' and python_full_version == '3.8.20') or (platform_machine == 'aarch64' and python_full_version == '3.8.20') or (platform_machine == 'aarch64' and platform_system == 'Linux') or (platform_machine == 'arm64' and python_full_version == '3.8.20') or (platform_machine == 'arm64' and platform_system == 'Darwin')" },
    { name = "typing-extensions", marker = "(platform_machine != 'aarch64' and platform_machine != 'arm64' and python_full_version == '3.8.20') or (platform_machine == 'aarch64' and python_full_version == '3.8.20') or (platform_machine == 'aarch64' and platform_system == 'Linux') or (platform_machine == 'arm64' and python_full_version == '3.8.20') or (platform_machine == 'arm64' and platform_system == 'Darwin')" },
]
sdist = { url = "https://files.pythonhosted.org/packages/d1/f0/3207bd5019c43899efbb5444da263577497a5c4dc82719633a3bf63d8f45/pytorch-lightning-2.4.0.tar.gz", hash = "sha256:6aa897fd9d6dfa7b7b49f37c2f04e13592861831d08deae584dfda423fdb71c8", size = 625320 }
wheels = [
    { url = "https://files.pythonhosted.org/packages/2b/d2/ecd65ff1e0b1ca79f9785dd65d5ced7ec2643a828068aaa24e47e4c84a14/pytorch_lightning-2.4.0-py3-none-any.whl", hash = "sha256:9ac7935229ac022ef06994c928217ed37f525ac6700f7d4fc57009624570e655", size = 815151 },
]

[[package]]
name = "pytz"
version = "2024.2"
source = { registry = "https://pypi.org/simple" }
sdist = { url = "https://files.pythonhosted.org/packages/3a/31/3c70bf7603cc2dca0f19bdc53b4537a797747a58875b552c8c413d963a3f/pytz-2024.2.tar.gz", hash = "sha256:2aa355083c50a0f93fa581709deac0c9ad65cca8a9e9beac660adcbd493c798a", size = 319692 }
wheels = [
    { url = "https://files.pythonhosted.org/packages/11/c3/005fcca25ce078d2cc29fd559379817424e94885510568bc1bc53d7d5846/pytz-2024.2-py2.py3-none-any.whl", hash = "sha256:31c7c1817eb7fae7ca4b8c7ee50c72f93aa2dd863de768e1ef4245d426aa0725", size = 508002 },
]

[[package]]
name = "pywavelets"
version = "1.4.1"
source = { registry = "https://pypi.org/simple" }
dependencies = [
    { name = "numpy", marker = "(platform_machine != 'aarch64' and platform_machine != 'arm64' and python_full_version == '3.8.20') or (platform_machine == 'aarch64' and python_full_version == '3.8.20') or (platform_machine == 'aarch64' and platform_system == 'Linux') or (platform_machine == 'arm64' and python_full_version == '3.8.20') or (platform_machine == 'arm64' and platform_system == 'Darwin')" },
]
sdist = { url = "https://files.pythonhosted.org/packages/6e/d4/008dceeb95fafcf141f39393bdfc10921d0b62a325c2794ac533195a1eb3/PyWavelets-1.4.1.tar.gz", hash = "sha256:6437af3ddf083118c26d8f97ab43b0724b956c9f958e9ea788659f6a2834ba93", size = 4589677 }
wheels = [
    { url = "https://files.pythonhosted.org/packages/2f/52/080267790e23a5186185f2c26d7b774cee754387d1bcb116c7a45f3546f6/PyWavelets-1.4.1-cp38-cp38-macosx_10_13_x86_64.whl", hash = "sha256:ab7da0a17822cd2f6545626946d3b82d1a8e106afc4b50e3387719ba01c7b966", size = 4349347 },
    { url = "https://files.pythonhosted.org/packages/73/8c/6d50b8e2ee4d12373a63791ad742df1e30ddd5f0f8d1c000c5b6b3afb2c9/PyWavelets-1.4.1-cp38-cp38-macosx_11_0_arm64.whl", hash = "sha256:578af438a02a86b70f1975b546f68aaaf38f28fb082a61ceb799816049ed18aa", size = 4254092 },
    { url = "https://files.pythonhosted.org/packages/cd/c1/132756d0033b37f4013299ac048bf34d5094673712984edb9e90e8d8a179/PyWavelets-1.4.1-cp38-cp38-manylinux_2_17_aarch64.manylinux2014_aarch64.whl", hash = "sha256:9cb5ca8d11d3f98e89e65796a2125be98424d22e5ada360a0dbabff659fca0fc", size = 6854556 },
    { url = "https://files.pythonhosted.org/packages/88/4b/b2b2a6f51e47c091c221bfde976a01a7e5f20e7e5e6341b2b9c4db73d2ed/PyWavelets-1.4.1-cp38-cp38-manylinux_2_17_x86_64.manylinux2014_x86_64.whl", hash = "sha256:058b46434eac4c04dd89aeef6fa39e4b6496a951d78c500b6641fd5b2cc2f9f4", size = 6942852 },
    { url = "https://files.pythonhosted.org/packages/6c/92/7e900e574575358a5af6ad9f8378d889b1a21e2ba835bae9d0eb7efd505b/PyWavelets-1.4.1-cp38-cp38-win32.whl", hash = "sha256:de7cd61a88a982edfec01ea755b0740e94766e00a1ceceeafef3ed4c85c605cd", size = 4111675 },
    { url = "https://files.pythonhosted.org/packages/a9/8f/f80ff31e73385b886c35fb9fb1377849f9c43a3c1195ed8dc8ed8dc1bd88/PyWavelets-1.4.1-cp38-cp38-win_amd64.whl", hash = "sha256:7ab8d9db0fe549ab2ee0bea61f614e658dd2df419d5b75fba47baa761e95f8f2", size = 4172202 },
]

[[package]]
name = "pywin32"
version = "308"
source = { registry = "https://pypi.org/simple" }
wheels = [
    { url = "https://files.pythonhosted.org/packages/f3/0d/2c464011689e11ff5d64a32337f37de463a0cb058e45de5ea4027b56601a/pywin32-308-cp38-cp38-win32.whl", hash = "sha256:5794e764ebcabf4ff08c555b31bd348c9025929371763b2183172ff4708152f0", size = 5998793 },
    { url = "https://files.pythonhosted.org/packages/b7/e8/729b049e3c5c5449049d6036edf7a24a6ba785a9a1d5f617b638a9b444eb/pywin32-308-cp38-cp38-win_amd64.whl", hash = "sha256:3b92622e29d651c6b783e368ba7d6722b1634b8e70bd376fd7610fe1992e19de", size = 6647446 },
]

[[package]]
name = "pyyaml"
version = "6.0.2"
source = { registry = "https://pypi.org/simple" }
sdist = { url = "https://files.pythonhosted.org/packages/54/ed/79a089b6be93607fa5cdaedf301d7dfb23af5f25c398d5ead2525b063e17/pyyaml-6.0.2.tar.gz", hash = "sha256:d584d9ec91ad65861cc08d42e834324ef890a082e591037abe114850ff7bbc3e", size = 130631 }
wheels = [
    { url = "https://files.pythonhosted.org/packages/74/d9/323a59d506f12f498c2097488d80d16f4cf965cee1791eab58b56b19f47a/PyYAML-6.0.2-cp38-cp38-macosx_10_9_x86_64.whl", hash = "sha256:24471b829b3bf607e04e88d79542a9d48bb037c2267d7927a874e6c205ca7e9a", size = 183218 },
    { url = "https://files.pythonhosted.org/packages/74/cc/20c34d00f04d785f2028737e2e2a8254e1425102e730fee1d6396f832577/PyYAML-6.0.2-cp38-cp38-manylinux_2_17_aarch64.manylinux2014_aarch64.whl", hash = "sha256:d7fded462629cfa4b685c5416b949ebad6cec74af5e2d42905d41e257e0869f5", size = 728067 },
    { url = "https://files.pythonhosted.org/packages/20/52/551c69ca1501d21c0de51ddafa8c23a0191ef296ff098e98358f69080577/PyYAML-6.0.2-cp38-cp38-manylinux_2_17_s390x.manylinux2014_s390x.whl", hash = "sha256:d84a1718ee396f54f3a086ea0a66d8e552b2ab2017ef8b420e92edbc841c352d", size = 757812 },
    { url = "https://files.pythonhosted.org/packages/fd/7f/2c3697bba5d4aa5cc2afe81826d73dfae5f049458e44732c7a0938baa673/PyYAML-6.0.2-cp38-cp38-manylinux_2_17_x86_64.manylinux2014_x86_64.whl", hash = "sha256:9056c1ecd25795207ad294bcf39f2db3d845767be0ea6e6a34d856f006006083", size = 746531 },
    { url = "https://files.pythonhosted.org/packages/8c/ab/6226d3df99900e580091bb44258fde77a8433511a86883bd4681ea19a858/PyYAML-6.0.2-cp38-cp38-musllinux_1_1_x86_64.whl", hash = "sha256:82d09873e40955485746739bcb8b4586983670466c23382c19cffecbf1fd8706", size = 800820 },
    { url = "https://files.pythonhosted.org/packages/a0/99/a9eb0f3e710c06c5d922026f6736e920d431812ace24aae38228d0d64b04/PyYAML-6.0.2-cp38-cp38-win32.whl", hash = "sha256:43fa96a3ca0d6b1812e01ced1044a003533c47f6ee8aca31724f78e93ccc089a", size = 145514 },
    { url = "https://files.pythonhosted.org/packages/75/8a/ee831ad5fafa4431099aa4e078d4c8efd43cd5e48fbc774641d233b683a9/PyYAML-6.0.2-cp38-cp38-win_amd64.whl", hash = "sha256:01179a4a8559ab5de078078f37e5c1a30d76bb88519906844fd7bdea1b7729ff", size = 162702 },
]

[[package]]
name = "pyzmq"
version = "26.2.0"
source = { registry = "https://pypi.org/simple" }
dependencies = [
    { name = "cffi", marker = "(implementation_name == 'pypy' and platform_machine != 'aarch64' and platform_machine != 'arm64' and python_full_version == '3.8.20') or (implementation_name == 'pypy' and platform_machine == 'aarch64' and python_full_version == '3.8.20') or (implementation_name == 'pypy' and platform_machine == 'aarch64' and platform_system == 'Linux') or (implementation_name == 'pypy' and platform_machine == 'arm64' and python_full_version == '3.8.20') or (implementation_name == 'pypy' and platform_machine == 'arm64' and platform_system == 'Darwin')" },
]
sdist = { url = "https://files.pythonhosted.org/packages/fd/05/bed626b9f7bb2322cdbbf7b4bd8f54b1b617b0d2ab2d3547d6e39428a48e/pyzmq-26.2.0.tar.gz", hash = "sha256:070672c258581c8e4f640b5159297580a9974b026043bd4ab0470be9ed324f1f", size = 271975 }
wheels = [
    { url = "https://files.pythonhosted.org/packages/64/e7/d5d59205d446c299001d27bfc18702c5353512c5485b11ec7cf6df9552d7/pyzmq-26.2.0-cp38-cp38-macosx_10_15_universal2.whl", hash = "sha256:2eb7735ee73ca1b0d71e0e67c3739c689067f055c764f73aac4cc8ecf958ee3f", size = 1340492 },
    { url = "https://files.pythonhosted.org/packages/59/bb/aa6616a83694ab43cfb3bdb868d194a5ee2fa24b49e6ec7ec4400691ac3b/pyzmq-26.2.0-cp38-cp38-macosx_10_9_x86_64.whl", hash = "sha256:1a534f43bc738181aa7cbbaf48e3eca62c76453a40a746ab95d4b27b1111a7d2", size = 1008257 },
    { url = "https://files.pythonhosted.org/packages/a6/b6/e578e6c08970df0daa08b7c54e82b606211f9a7e61317ef2db79cc334389/pyzmq-26.2.0-cp38-cp38-manylinux_2_12_i686.manylinux2010_i686.whl", hash = "sha256:aedd5dd8692635813368e558a05266b995d3d020b23e49581ddd5bbe197a8ab6", size = 907602 },
    { url = "https://files.pythonhosted.org/packages/ab/3a/a26b98aebeb7924b24e9973a2f5bf8974201bb5a3f6ed06ddc3bac19372d/pyzmq-26.2.0-cp38-cp38-manylinux_2_12_x86_64.manylinux2010_x86_64.whl", hash = "sha256:8be4700cd8bb02cc454f630dcdf7cfa99de96788b80c51b60fe2fe1dac480289", size = 862291 },
    { url = "https://files.pythonhosted.org/packages/c1/b5/7eedb8d63af13c2858beb9c1f58e90e7e00929176b57f45e3592fccd56dc/pyzmq-26.2.0-cp38-cp38-manylinux_2_17_aarch64.manylinux2014_aarch64.whl", hash = "sha256:1fcc03fa4997c447dce58264e93b5aa2d57714fbe0f06c07b7785ae131512732", size = 673879 },
    { url = "https://files.pythonhosted.org/packages/af/22/38734f47543e61b4eb97eee476f0f7ae544988533215eea22fc65e1ca1d7/pyzmq-26.2.0-cp38-cp38-musllinux_1_1_aarch64.whl", hash = "sha256:402b190912935d3db15b03e8f7485812db350d271b284ded2b80d2e5704be780", size = 1207011 },
    { url = "https://files.pythonhosted.org/packages/59/a4/104cc979ae88ed948ef829db5fb49bca4a771891125fa4166bba1598b2ec/pyzmq-26.2.0-cp38-cp38-musllinux_1_1_i686.whl", hash = "sha256:8685fa9c25ff00f550c1fec650430c4b71e4e48e8d852f7ddcf2e48308038640", size = 1516183 },
    { url = "https://files.pythonhosted.org/packages/52/8f/73a8e08897f8ed21fe44fc73b5faf3ea4cacb97bfd219a63ee5f3ea203a8/pyzmq-26.2.0-cp38-cp38-musllinux_1_1_x86_64.whl", hash = "sha256:76589c020680778f06b7e0b193f4b6dd66d470234a16e1df90329f5e14a171cd", size = 1417481 },
    { url = "https://files.pythonhosted.org/packages/67/cf/f418670a83fb3a91e2d6d26f271a828a58e0265199944a76e4ef274f9ba7/pyzmq-26.2.0-cp38-cp38-win32.whl", hash = "sha256:8423c1877d72c041f2c263b1ec6e34360448decfb323fa8b94e85883043ef988", size = 577930 },
    { url = "https://files.pythonhosted.org/packages/f0/51/1f2b47c8d8fb85c07f088e21df6364b8b5e8298e75bb23ea0e65340ebd82/pyzmq-26.2.0-cp38-cp38-win_amd64.whl", hash = "sha256:76589f2cd6b77b5bdea4fca5992dc1c23389d68b18ccc26a53680ba2dc80ff2f", size = 642503 },
    { url = "https://files.pythonhosted.org/packages/38/a7/1c80b0c8013befad391b92ba8a8e597de8884605ad5ad8ab943c888eb3ca/pyzmq-26.2.0-pp38-pypy38_pp73-macosx_10_9_x86_64.whl", hash = "sha256:39887ac397ff35b7b775db7201095fc6310a35fdbae85bac4523f7eb3b840e20", size = 906946 },
    { url = "https://files.pythonhosted.org/packages/9c/ac/34a7ee2e7edb07c7222752096650313424eb05f18401ed0a964e996088fb/pyzmq-26.2.0-pp38-pypy38_pp73-manylinux_2_12_i686.manylinux2010_i686.whl", hash = "sha256:fdb5b3e311d4d4b0eb8b3e8b4d1b0a512713ad7e6a68791d0923d1aec433d919", size = 802021 },
    { url = "https://files.pythonhosted.org/packages/cd/70/c65ddccfb88b469b6044f9664c81f0b7f649711e0dc172cba8b2a968ad99/pyzmq-26.2.0-pp38-pypy38_pp73-manylinux_2_12_x86_64.manylinux2010_x86_64.whl", hash = "sha256:226af7dcb51fdb0109f0016449b357e182ea0ceb6b47dfb5999d569e5db161d5", size = 756818 },
    { url = "https://files.pythonhosted.org/packages/07/7a/fc77f6d57f592207403eab2deca4c6f1ffa9c78b0f03b59e69069a12a1a1/pyzmq-26.2.0-pp38-pypy38_pp73-manylinux_2_17_aarch64.manylinux2014_aarch64.whl", hash = "sha256:0bed0e799e6120b9c32756203fb9dfe8ca2fb8467fed830c34c877e25638c3fc", size = 565698 },
    { url = "https://files.pythonhosted.org/packages/dc/13/e8494ba2d161fb471955fadbef7f48076bd29b19a4dd3c5d61d22e500505/pyzmq-26.2.0-pp38-pypy38_pp73-win_amd64.whl", hash = "sha256:29c7947c594e105cb9e6c466bace8532dc1ca02d498684128b339799f5248277", size = 550757 },
]

[[package]]
name = "ray"
version = "2.2.0"
source = { registry = "https://pypi.org/simple" }
dependencies = [
    { name = "aiosignal", marker = "(platform_machine != 'aarch64' and platform_machine != 'arm64' and python_full_version == '3.8.20') or (platform_machine == 'aarch64' and python_full_version == '3.8.20') or (platform_machine == 'aarch64' and platform_system == 'Linux') or (platform_machine == 'arm64' and python_full_version == '3.8.20') or (platform_machine == 'arm64' and platform_system == 'Darwin')" },
    { name = "attrs", marker = "(platform_machine != 'aarch64' and platform_machine != 'arm64' and python_full_version == '3.8.20') or (platform_machine == 'aarch64' and python_full_version == '3.8.20') or (platform_machine == 'aarch64' and platform_system == 'Linux') or (platform_machine == 'arm64' and python_full_version == '3.8.20') or (platform_machine == 'arm64' and platform_system == 'Darwin')" },
    { name = "click", marker = "(platform_machine != 'aarch64' and platform_machine != 'arm64' and python_full_version == '3.8.20') or (platform_machine == 'aarch64' and python_full_version == '3.8.20') or (platform_machine == 'aarch64' and platform_system == 'Linux') or (platform_machine == 'arm64' and python_full_version == '3.8.20') or (platform_machine == 'arm64' and platform_system == 'Darwin')" },
    { name = "filelock", marker = "(platform_machine != 'aarch64' and platform_machine != 'arm64' and python_full_version == '3.8.20') or (platform_machine == 'aarch64' and python_full_version == '3.8.20') or (platform_machine == 'aarch64' and platform_system == 'Linux') or (platform_machine == 'arm64' and python_full_version == '3.8.20') or (platform_machine == 'arm64' and platform_system == 'Darwin')" },
    { name = "frozenlist", marker = "(platform_machine != 'aarch64' and platform_machine != 'arm64' and python_full_version == '3.8.20') or (platform_machine == 'aarch64' and python_full_version == '3.8.20') or (platform_machine == 'aarch64' and platform_system == 'Linux') or (platform_machine == 'arm64' and python_full_version == '3.8.20') or (platform_machine == 'arm64' and platform_system == 'Darwin')" },
    { name = "grpcio", marker = "(platform_machine != 'aarch64' and platform_machine != 'arm64' and python_full_version == '3.8.20') or (platform_machine == 'aarch64' and python_full_version == '3.8.20') or (platform_machine == 'aarch64' and platform_system == 'Linux') or (platform_machine == 'arm64' and python_full_version == '3.8.20') or (platform_machine == 'arm64' and platform_system == 'Darwin')" },
    { name = "jsonschema", marker = "(platform_machine != 'aarch64' and platform_machine != 'arm64' and python_full_version == '3.8.20') or (platform_machine == 'aarch64' and python_full_version == '3.8.20') or (platform_machine == 'aarch64' and platform_system == 'Linux') or (platform_machine == 'arm64' and python_full_version == '3.8.20') or (platform_machine == 'arm64' and platform_system == 'Darwin')" },
    { name = "msgpack", marker = "(platform_machine != 'aarch64' and platform_machine != 'arm64' and python_full_version == '3.8.20') or (platform_machine == 'aarch64' and python_full_version == '3.8.20') or (platform_machine == 'aarch64' and platform_system == 'Linux') or (platform_machine == 'arm64' and python_full_version == '3.8.20') or (platform_machine == 'arm64' and platform_system == 'Darwin')" },
    { name = "numpy", marker = "(platform_machine != 'aarch64' and platform_machine != 'arm64' and python_full_version == '3.8.20') or (platform_machine == 'aarch64' and python_full_version == '3.8.20') or (platform_machine == 'aarch64' and platform_system == 'Linux') or (platform_machine == 'arm64' and python_full_version == '3.8.20') or (platform_machine == 'arm64' and platform_system == 'Darwin')" },
    { name = "protobuf", marker = "(platform_machine != 'aarch64' and platform_machine != 'arm64' and python_full_version == '3.8.20') or (platform_machine == 'aarch64' and python_full_version == '3.8.20') or (platform_machine == 'aarch64' and platform_system == 'Linux') or (platform_machine == 'arm64' and python_full_version == '3.8.20') or (platform_machine == 'arm64' and platform_system == 'Darwin')" },
    { name = "pyyaml", marker = "(platform_machine != 'aarch64' and platform_machine != 'arm64' and python_full_version == '3.8.20') or (platform_machine == 'aarch64' and python_full_version == '3.8.20') or (platform_machine == 'aarch64' and platform_system == 'Linux') or (platform_machine == 'arm64' and python_full_version == '3.8.20') or (platform_machine == 'arm64' and platform_system == 'Darwin')" },
    { name = "requests", marker = "(platform_machine != 'aarch64' and platform_machine != 'arm64' and python_full_version == '3.8.20') or (platform_machine == 'aarch64' and python_full_version == '3.8.20') or (platform_machine == 'aarch64' and platform_system == 'Linux') or (platform_machine == 'arm64' and python_full_version == '3.8.20') or (platform_machine == 'arm64' and platform_system == 'Darwin')" },
    { name = "virtualenv", marker = "(platform_machine != 'aarch64' and platform_machine != 'arm64' and python_full_version == '3.8.20') or (platform_machine == 'aarch64' and python_full_version == '3.8.20') or (platform_machine == 'aarch64' and platform_system == 'Linux') or (platform_machine == 'arm64' and python_full_version == '3.8.20') or (platform_machine == 'arm64' and platform_system == 'Darwin')" },
]
wheels = [
    { url = "https://files.pythonhosted.org/packages/ed/a8/60e0347469e2bc560118246090ab9b9a473f571e98d6e39f1474fd03a23c/ray-2.2.0-cp38-cp38-macosx_10_15_x86_64.whl", hash = "sha256:221662e50838b848503ea8b6cfdb95a18bc0ce819857f106e8c55bc871a4b4a8", size = 76623440 },
    { url = "https://files.pythonhosted.org/packages/c8/d8/87df0d9323d24fdeb223b9d2763d8499521b2b3607ddff7035716c3ad903/ray-2.2.0-cp38-cp38-macosx_11_0_arm64.whl", hash = "sha256:5e6e86bd81af938db7e9973f6c126d0d0bd31bc472afee7e8a76548809e9e99b", size = 27441625 },
    { url = "https://files.pythonhosted.org/packages/36/c8/fe2f666c8474d70e28a5b6b23ce6c608c8686865bcd2377f60b982053a17/ray-2.2.0-cp38-cp38-manylinux2014_aarch64.whl", hash = "sha256:018dbdadd1fe7773327f7d9ea34d6831ddaf89d637d71e72f4e05d81aea5063c", size = 55925762 },
    { url = "https://files.pythonhosted.org/packages/05/a4/e35bc54e8814ba985b3eb82e8627668466a504f16cb502105c840f70feae/ray-2.2.0-cp38-cp38-manylinux2014_x86_64.whl", hash = "sha256:a5e51883ea0f733371fef79a8aefb3bc3ea3c5b60b8abce142772a5aba6ea5a0", size = 57401600 },
    { url = "https://files.pythonhosted.org/packages/d3/9d/a8124e8911c725631650a5510f112352d6ed0e20d99a3995fdf5d18b7a74/ray-2.2.0-cp38-cp38-win_amd64.whl", hash = "sha256:38ea2a1e306088c5d3c40e81171389e829766c98a1d92918f91fca02bf66e63c", size = 20824331 },
]

[package.optional-dependencies]
rllib = [
    { name = "dm-tree", marker = "(platform_machine != 'aarch64' and platform_machine != 'arm64' and python_full_version == '3.8.20') or (platform_machine == 'aarch64' and python_full_version == '3.8.20') or (platform_machine == 'aarch64' and platform_system == 'Linux') or (platform_machine == 'arm64' and python_full_version == '3.8.20') or (platform_machine == 'arm64' and platform_system == 'Darwin')" },
    { name = "gym", marker = "(platform_machine != 'aarch64' and platform_machine != 'arm64' and python_full_version == '3.8.20') or (platform_machine == 'aarch64' and python_full_version == '3.8.20') or (platform_machine == 'aarch64' and platform_system == 'Linux') or (platform_machine == 'arm64' and python_full_version == '3.8.20') or (platform_machine == 'arm64' and platform_system == 'Darwin')" },
    { name = "lz4", marker = "(platform_machine != 'aarch64' and platform_machine != 'arm64' and python_full_version == '3.8.20') or (platform_machine == 'aarch64' and python_full_version == '3.8.20') or (platform_machine == 'aarch64' and platform_system == 'Linux') or (platform_machine == 'arm64' and python_full_version == '3.8.20') or (platform_machine == 'arm64' and platform_system == 'Darwin')" },
    { name = "matplotlib", marker = "(platform_machine != 'aarch64' and platform_machine != 'arm64' and python_full_version == '3.8.20') or (platform_machine == 'aarch64' and python_full_version == '3.8.20') or (platform_machine == 'aarch64' and platform_system == 'Linux') or (platform_machine == 'arm64' and python_full_version == '3.8.20') or (platform_machine == 'arm64' and platform_system == 'Darwin')" },
    { name = "pandas", marker = "(platform_machine != 'aarch64' and platform_machine != 'arm64' and python_full_version == '3.8.20') or (platform_machine == 'aarch64' and python_full_version == '3.8.20') or (platform_machine == 'aarch64' and platform_system == 'Linux') or (platform_machine == 'arm64' and python_full_version == '3.8.20') or (platform_machine == 'arm64' and platform_system == 'Darwin')" },
    { name = "pyyaml", marker = "(platform_machine != 'aarch64' and platform_machine != 'arm64' and python_full_version == '3.8.20') or (platform_machine == 'aarch64' and python_full_version == '3.8.20') or (platform_machine == 'aarch64' and platform_system == 'Linux') or (platform_machine == 'arm64' and python_full_version == '3.8.20') or (platform_machine == 'arm64' and platform_system == 'Darwin')" },
    { name = "requests", marker = "(platform_machine != 'aarch64' and platform_machine != 'arm64' and python_full_version == '3.8.20') or (platform_machine == 'aarch64' and python_full_version == '3.8.20') or (platform_machine == 'aarch64' and platform_system == 'Linux') or (platform_machine == 'arm64' and python_full_version == '3.8.20') or (platform_machine == 'arm64' and platform_system == 'Darwin')" },
    { name = "rich", marker = "(platform_machine != 'aarch64' and platform_machine != 'arm64' and python_full_version == '3.8.20') or (platform_machine == 'aarch64' and python_full_version == '3.8.20') or (platform_machine == 'aarch64' and platform_system == 'Linux') or (platform_machine == 'arm64' and python_full_version == '3.8.20') or (platform_machine == 'arm64' and platform_system == 'Darwin')" },
    { name = "scikit-image", marker = "(platform_machine != 'aarch64' and platform_machine != 'arm64' and python_full_version == '3.8.20') or (platform_machine == 'aarch64' and python_full_version == '3.8.20') or (platform_machine == 'aarch64' and platform_system == 'Linux') or (platform_machine == 'arm64' and python_full_version == '3.8.20') or (platform_machine == 'arm64' and platform_system == 'Darwin')" },
    { name = "scipy", marker = "(platform_machine != 'aarch64' and platform_machine != 'arm64' and python_full_version == '3.8.20') or (platform_machine == 'aarch64' and python_full_version == '3.8.20') or (platform_machine == 'aarch64' and platform_system == 'Linux') or (platform_machine == 'arm64' and python_full_version == '3.8.20') or (platform_machine == 'arm64' and platform_system == 'Darwin')" },
    { name = "tabulate", marker = "(platform_machine != 'aarch64' and platform_machine != 'arm64' and python_full_version == '3.8.20') or (platform_machine == 'aarch64' and python_full_version == '3.8.20') or (platform_machine == 'aarch64' and platform_system == 'Linux') or (platform_machine == 'arm64' and python_full_version == '3.8.20') or (platform_machine == 'arm64' and platform_system == 'Darwin')" },
    { name = "tensorboardx", marker = "(platform_machine != 'aarch64' and platform_machine != 'arm64' and python_full_version == '3.8.20') or (platform_machine == 'aarch64' and python_full_version == '3.8.20') or (platform_machine == 'aarch64' and platform_system == 'Linux') or (platform_machine == 'arm64' and python_full_version == '3.8.20') or (platform_machine == 'arm64' and platform_system == 'Darwin')" },
    { name = "typer", marker = "(platform_machine != 'aarch64' and platform_machine != 'arm64' and python_full_version == '3.8.20') or (platform_machine == 'aarch64' and python_full_version == '3.8.20') or (platform_machine == 'aarch64' and platform_system == 'Linux') or (platform_machine == 'arm64' and python_full_version == '3.8.20') or (platform_machine == 'arm64' and platform_system == 'Darwin')" },
]

[[package]]
name = "referencing"
version = "0.35.1"
source = { registry = "https://pypi.org/simple" }
dependencies = [
    { name = "attrs", marker = "(platform_machine != 'aarch64' and platform_machine != 'arm64' and python_full_version == '3.8.20') or (platform_machine == 'aarch64' and python_full_version == '3.8.20') or (platform_machine == 'aarch64' and platform_system == 'Linux') or (platform_machine == 'arm64' and python_full_version == '3.8.20') or (platform_machine == 'arm64' and platform_system == 'Darwin')" },
    { name = "rpds-py", marker = "(platform_machine != 'aarch64' and platform_machine != 'arm64' and python_full_version == '3.8.20') or (platform_machine == 'aarch64' and python_full_version == '3.8.20') or (platform_machine == 'aarch64' and platform_system == 'Linux') or (platform_machine == 'arm64' and python_full_version == '3.8.20') or (platform_machine == 'arm64' and platform_system == 'Darwin')" },
]
sdist = { url = "https://files.pythonhosted.org/packages/99/5b/73ca1f8e72fff6fa52119dbd185f73a907b1989428917b24cff660129b6d/referencing-0.35.1.tar.gz", hash = "sha256:25b42124a6c8b632a425174f24087783efb348a6f1e0008e63cd4466fedf703c", size = 62991 }
wheels = [
    { url = "https://files.pythonhosted.org/packages/b7/59/2056f61236782a2c86b33906c025d4f4a0b17be0161b63b70fd9e8775d36/referencing-0.35.1-py3-none-any.whl", hash = "sha256:eda6d3234d62814d1c64e305c1331c9a3a6132da475ab6382eaa997b21ee75de", size = 26684 },
]

[[package]]
name = "requests"
version = "2.32.3"
source = { registry = "https://pypi.org/simple" }
dependencies = [
    { name = "certifi", marker = "(platform_machine != 'aarch64' and platform_machine != 'arm64' and python_full_version == '3.8.20') or (platform_machine == 'aarch64' and python_full_version == '3.8.20') or (platform_machine == 'aarch64' and platform_system == 'Linux') or (platform_machine == 'arm64' and python_full_version == '3.8.20') or (platform_machine == 'arm64' and platform_system == 'Darwin')" },
    { name = "charset-normalizer", marker = "(platform_machine != 'aarch64' and platform_machine != 'arm64' and python_full_version == '3.8.20') or (platform_machine == 'aarch64' and python_full_version == '3.8.20') or (platform_machine == 'aarch64' and platform_system == 'Linux') or (platform_machine == 'arm64' and python_full_version == '3.8.20') or (platform_machine == 'arm64' and platform_system == 'Darwin')" },
    { name = "idna", marker = "(platform_machine != 'aarch64' and platform_machine != 'arm64' and python_full_version == '3.8.20') or (platform_machine == 'aarch64' and python_full_version == '3.8.20') or (platform_machine == 'aarch64' and platform_system == 'Linux') or (platform_machine == 'arm64' and python_full_version == '3.8.20') or (platform_machine == 'arm64' and platform_system == 'Darwin')" },
    { name = "urllib3", marker = "(platform_machine != 'aarch64' and platform_machine != 'arm64' and python_full_version == '3.8.20') or (platform_machine == 'aarch64' and python_full_version == '3.8.20') or (platform_machine == 'aarch64' and platform_system == 'Linux') or (platform_machine == 'arm64' and python_full_version == '3.8.20') or (platform_machine == 'arm64' and platform_system == 'Darwin')" },
]
sdist = { url = "https://files.pythonhosted.org/packages/63/70/2bf7780ad2d390a8d301ad0b550f1581eadbd9a20f896afe06353c2a2913/requests-2.32.3.tar.gz", hash = "sha256:55365417734eb18255590a9ff9eb97e9e1da868d4ccd6402399eaf68af20a760", size = 131218 }
wheels = [
    { url = "https://files.pythonhosted.org/packages/f9/9b/335f9764261e915ed497fcdeb11df5dfd6f7bf257d4a6a2a686d80da4d54/requests-2.32.3-py3-none-any.whl", hash = "sha256:70761cfe03c773ceb22aa2f671b4757976145175cdfca038c02654d061d6dcc6", size = 64928 },
]

[[package]]
name = "rich"
version = "13.9.4"
source = { registry = "https://pypi.org/simple" }
dependencies = [
    { name = "markdown-it-py", marker = "(platform_machine != 'aarch64' and platform_machine != 'arm64' and python_full_version == '3.8.20') or (platform_machine == 'aarch64' and python_full_version == '3.8.20') or (platform_machine == 'aarch64' and platform_system == 'Linux') or (platform_machine == 'arm64' and python_full_version == '3.8.20') or (platform_machine == 'arm64' and platform_system == 'Darwin')" },
    { name = "pygments", marker = "(platform_machine != 'aarch64' and platform_machine != 'arm64' and python_full_version == '3.8.20') or (platform_machine == 'aarch64' and python_full_version == '3.8.20') or (platform_machine == 'aarch64' and platform_system == 'Linux') or (platform_machine == 'arm64' and python_full_version == '3.8.20') or (platform_machine == 'arm64' and platform_system == 'Darwin')" },
    { name = "typing-extensions", marker = "(platform_machine != 'aarch64' and platform_machine != 'arm64' and python_full_version == '3.8.20') or (platform_machine == 'aarch64' and python_full_version == '3.8.20') or (platform_machine == 'aarch64' and platform_system == 'Linux') or (platform_machine == 'arm64' and python_full_version == '3.8.20') or (platform_machine == 'arm64' and platform_system == 'Darwin')" },
]
sdist = { url = "https://files.pythonhosted.org/packages/ab/3a/0316b28d0761c6734d6bc14e770d85506c986c85ffb239e688eeaab2c2bc/rich-13.9.4.tar.gz", hash = "sha256:439594978a49a09530cff7ebc4b5c7103ef57baf48d5ea3184f21d9a2befa098", size = 223149 }
wheels = [
    { url = "https://files.pythonhosted.org/packages/19/71/39c7c0d87f8d4e6c020a393182060eaefeeae6c01dab6a84ec346f2567df/rich-13.9.4-py3-none-any.whl", hash = "sha256:6049d5e6ec054bf2779ab3358186963bac2ea89175919d699e378b99738c2a90", size = 242424 },
]

[[package]]
name = "rpds-py"
version = "0.20.1"
source = { registry = "https://pypi.org/simple" }
sdist = { url = "https://files.pythonhosted.org/packages/25/cb/8e919951f55d109d658f81c9b49d0cc3b48637c50792c5d2e77032b8c5da/rpds_py-0.20.1.tar.gz", hash = "sha256:e1791c4aabd117653530dccd24108fa03cc6baf21f58b950d0a73c3b3b29a350", size = 25931 }
wheels = [
    { url = "https://files.pythonhosted.org/packages/53/ef/b1883734ea0cd9996de793cdc38c32a28143b04911d1e570090acd8a9162/rpds_py-0.20.1-cp38-cp38-macosx_10_12_x86_64.whl", hash = "sha256:5b48e790e0355865197ad0aca8cde3d8ede347831e1959e158369eb3493d2191", size = 327757 },
    { url = "https://files.pythonhosted.org/packages/54/63/47d34dc4ddb3da73e78e10c9009dcf8edc42d355a221351c05c822c2a50b/rpds_py-0.20.1-cp38-cp38-macosx_11_0_arm64.whl", hash = "sha256:3e310838a5801795207c66c73ea903deda321e6146d6f282e85fa7e3e4854804", size = 318785 },
    { url = "https://files.pythonhosted.org/packages/f7/e1/d6323be4afbe3013f28725553b7bfa80b3f013f91678af258f579f8ea8f9/rpds_py-0.20.1-cp38-cp38-manylinux_2_17_aarch64.manylinux2014_aarch64.whl", hash = "sha256:2249280b870e6a42c0d972339e9cc22ee98730a99cd7f2f727549af80dd5a963", size = 361511 },
    { url = "https://files.pythonhosted.org/packages/ab/d3/c40e4d9ecd571f0f50fe69bc53fe608d7b2c49b30738b480044990260838/rpds_py-0.20.1-cp38-cp38-manylinux_2_17_armv7l.manylinux2014_armv7l.whl", hash = "sha256:e79059d67bea28b53d255c1437b25391653263f0e69cd7dec170d778fdbca95e", size = 370201 },
    { url = "https://files.pythonhosted.org/packages/f1/b6/96a4a9977a8a06c2c49d90aa571346aff1642abf15066a39a0b4817bf049/rpds_py-0.20.1-cp38-cp38-manylinux_2_17_ppc64le.manylinux2014_ppc64le.whl", hash = "sha256:2b431c777c9653e569986ecf69ff4a5dba281cded16043d348bf9ba505486f36", size = 403866 },
    { url = "https://files.pythonhosted.org/packages/cd/8f/702b52287949314b498a311f92b5ee0ba30c702a27e0e6b560e2da43b8d5/rpds_py-0.20.1-cp38-cp38-manylinux_2_17_s390x.manylinux2014_s390x.whl", hash = "sha256:da584ff96ec95e97925174eb8237e32f626e7a1a97888cdd27ee2f1f24dd0ad8", size = 430163 },
    { url = "https://files.pythonhosted.org/packages/c4/ce/af016c81fda833bf125b20d1677d816f230cad2ab189f46bcbfea3c7a375/rpds_py-0.20.1-cp38-cp38-manylinux_2_17_x86_64.manylinux2014_x86_64.whl", hash = "sha256:02a0629ec053fc013808a85178524e3cb63a61dbc35b22499870194a63578fb9", size = 360776 },
    { url = "https://files.pythonhosted.org/packages/08/a7/988e179c9bef55821abe41762228d65077e0570ca75c9efbcd1bc6e263b4/rpds_py-0.20.1-cp38-cp38-manylinux_2_5_i686.manylinux1_i686.whl", hash = "sha256:fbf15aff64a163db29a91ed0868af181d6f68ec1a3a7d5afcfe4501252840bad", size = 383008 },
    { url = "https://files.pythonhosted.org/packages/96/b0/e4077f7f1b9622112ae83254aedfb691490278793299bc06dcf54ec8c8e4/rpds_py-0.20.1-cp38-cp38-musllinux_1_2_aarch64.whl", hash = "sha256:07924c1b938798797d60c6308fa8ad3b3f0201802f82e4a2c41bb3fafb44cc28", size = 546371 },
    { url = "https://files.pythonhosted.org/packages/e4/5e/1d4dd08ec0352cfe516ea93ea1993c2f656f893c87dafcd9312bd07f65f7/rpds_py-0.20.1-cp38-cp38-musllinux_1_2_i686.whl", hash = "sha256:4a5a844f68776a7715ecb30843b453f07ac89bad393431efbf7accca3ef599c1", size = 549809 },
    { url = "https://files.pythonhosted.org/packages/57/ac/a716b4729ff23ec034b7d2ff76a86e6f0753c4098401bdfdf55b2efe90e6/rpds_py-0.20.1-cp38-cp38-musllinux_1_2_x86_64.whl", hash = "sha256:518d2ca43c358929bf08f9079b617f1c2ca6e8848f83c1225c88caeac46e6cbc", size = 528492 },
    { url = "https://files.pythonhosted.org/packages/e0/ed/a0b58a9ecef79918169eacdabd14eb4c5c86ce71184ed56b80c6eb425828/rpds_py-0.20.1-cp38-none-win32.whl", hash = "sha256:3aea7eed3e55119635a74bbeb80b35e776bafccb70d97e8ff838816c124539f1", size = 200512 },
    { url = "https://files.pythonhosted.org/packages/5f/c3/222e25124283afc76c473fcd2c547e82ec57683fa31cb4d6c6eb44e5d57a/rpds_py-0.20.1-cp38-none-win_amd64.whl", hash = "sha256:7dca7081e9a0c3b6490a145593f6fe3173a94197f2cb9891183ef75e9d64c425", size = 218627 },
]

[[package]]
name = "scikit-image"
version = "0.21.0"
source = { registry = "https://pypi.org/simple" }
dependencies = [
    { name = "imageio", marker = "(platform_machine != 'aarch64' and platform_machine != 'arm64' and python_full_version == '3.8.20') or (platform_machine == 'aarch64' and python_full_version == '3.8.20') or (platform_machine == 'aarch64' and platform_system == 'Linux') or (platform_machine == 'arm64' and python_full_version == '3.8.20') or (platform_machine == 'arm64' and platform_system == 'Darwin')" },
    { name = "lazy-loader", marker = "(platform_machine != 'aarch64' and platform_machine != 'arm64' and python_full_version == '3.8.20') or (platform_machine == 'aarch64' and python_full_version == '3.8.20') or (platform_machine == 'aarch64' and platform_system == 'Linux') or (platform_machine == 'arm64' and python_full_version == '3.8.20') or (platform_machine == 'arm64' and platform_system == 'Darwin')" },
    { name = "networkx", marker = "(platform_machine != 'aarch64' and platform_machine != 'arm64' and python_full_version == '3.8.20') or (platform_machine == 'aarch64' and python_full_version == '3.8.20') or (platform_machine == 'aarch64' and platform_system == 'Linux') or (platform_machine == 'arm64' and python_full_version == '3.8.20') or (platform_machine == 'arm64' and platform_system == 'Darwin')" },
    { name = "numpy", marker = "(platform_machine != 'aarch64' and platform_machine != 'arm64' and python_full_version == '3.8.20') or (platform_machine == 'aarch64' and python_full_version == '3.8.20') or (platform_machine == 'aarch64' and platform_system == 'Linux') or (platform_machine == 'arm64' and python_full_version == '3.8.20') or (platform_machine == 'arm64' and platform_system == 'Darwin')" },
    { name = "packaging", marker = "(platform_machine != 'aarch64' and platform_machine != 'arm64' and python_full_version == '3.8.20') or (platform_machine == 'aarch64' and python_full_version == '3.8.20') or (platform_machine == 'aarch64' and platform_system == 'Linux') or (platform_machine == 'arm64' and python_full_version == '3.8.20') or (platform_machine == 'arm64' and platform_system == 'Darwin')" },
    { name = "pillow", marker = "(platform_machine != 'aarch64' and platform_machine != 'arm64' and python_full_version == '3.8.20') or (platform_machine == 'aarch64' and python_full_version == '3.8.20') or (platform_machine == 'aarch64' and platform_system == 'Linux') or (platform_machine == 'arm64' and python_full_version == '3.8.20') or (platform_machine == 'arm64' and platform_system == 'Darwin')" },
    { name = "pywavelets", marker = "(platform_machine != 'aarch64' and platform_machine != 'arm64' and python_full_version == '3.8.20') or (platform_machine == 'aarch64' and python_full_version == '3.8.20') or (platform_machine == 'aarch64' and platform_system == 'Linux') or (platform_machine == 'arm64' and python_full_version == '3.8.20') or (platform_machine == 'arm64' and platform_system == 'Darwin')" },
    { name = "scipy", marker = "(platform_machine != 'aarch64' and platform_machine != 'arm64' and python_full_version == '3.8.20') or (platform_machine == 'aarch64' and python_full_version == '3.8.20') or (platform_machine == 'aarch64' and platform_system == 'Linux') or (platform_machine == 'arm64' and python_full_version == '3.8.20') or (platform_machine == 'arm64' and platform_system == 'Darwin')" },
    { name = "tifffile", marker = "(platform_machine != 'aarch64' and platform_machine != 'arm64' and python_full_version == '3.8.20') or (platform_machine == 'aarch64' and python_full_version == '3.8.20') or (platform_machine == 'aarch64' and platform_system == 'Linux') or (platform_machine == 'arm64' and python_full_version == '3.8.20') or (platform_machine == 'arm64' and platform_system == 'Darwin')" },
]
sdist = { url = "https://files.pythonhosted.org/packages/1d/c2/a54d5e6e2d6708e0722a1aaccef4b7cc1e6df6f76c8b4ce98cd6d0c332c3/scikit_image-0.21.0.tar.gz", hash = "sha256:b33e823c54e6f11873ea390ee49ef832b82b9f70752c8759efd09d5a4e3d87f0", size = 22720419 }
wheels = [
    { url = "https://files.pythonhosted.org/packages/35/e4/d5d1574d09f30a4df757edf4213ce8e764aebe0f1642475cf384f9fa33bb/scikit_image-0.21.0-cp38-cp38-macosx_10_9_x86_64.whl", hash = "sha256:4e1b09f81a99c9c390215929194847b3cd358550b4b65bb6e42c5393d69cb74a", size = 12886049 },
    { url = "https://files.pythonhosted.org/packages/62/9b/8fd51371f3fd4ce06092d1f4740ec5a874a996727117e076c03755e8c777/scikit_image-0.21.0-cp38-cp38-macosx_12_0_arm64.whl", hash = "sha256:9f7b5fb4a22f0d5ae0fa13beeb887c925280590145cd6d8b2630794d120ff7c7", size = 12315195 },
    { url = "https://files.pythonhosted.org/packages/fa/2b/ffecc6f29b48d1d46dc3bb7b4c908490260c3a0d69ac2d248d846b90d505/scikit_image-0.21.0-cp38-cp38-manylinux_2_17_aarch64.manylinux2014_aarch64.whl", hash = "sha256:d4814033717f0b6491fee252facb9df92058d6a72ab78dd6408a50f3915a88b8", size = 13304683 },
    { url = "https://files.pythonhosted.org/packages/33/29/1d696450464d6e13358d3ef185a1fb14a11181c5dab1eb2837c02be86373/scikit_image-0.21.0-cp38-cp38-manylinux_2_17_x86_64.manylinux2014_x86_64.whl", hash = "sha256:2b0d6ed6502cca0c9719c444caafa0b8cda0f9e29e01ca42f621a240073284be", size = 13870072 },
    { url = "https://files.pythonhosted.org/packages/d7/d1/a4c715ad640c9eb0daaa77c4ce561b06e086bec44cbc79083e3548b00b76/scikit_image-0.21.0-cp38-cp38-win_amd64.whl", hash = "sha256:9194cb7bc21215fde6c1b1e9685d312d2aa8f65ea9736bc6311126a91c860032", size = 22712424 },
]

[[package]]
name = "scipy"
version = "1.10.1"
source = { registry = "https://pypi.org/simple" }
dependencies = [
    { name = "numpy", marker = "(platform_machine != 'aarch64' and platform_machine != 'arm64' and python_full_version == '3.8.20') or (platform_machine == 'aarch64' and python_full_version == '3.8.20') or (platform_machine == 'aarch64' and platform_system == 'Linux') or (platform_machine == 'arm64' and python_full_version == '3.8.20') or (platform_machine == 'arm64' and platform_system == 'Darwin')" },
]
sdist = { url = "https://files.pythonhosted.org/packages/84/a9/2bf119f3f9cff1f376f924e39cfae18dec92a1514784046d185731301281/scipy-1.10.1.tar.gz", hash = "sha256:2cf9dfb80a7b4589ba4c40ce7588986d6d5cebc5457cad2c2880f6bc2d42f3a5", size = 42407997 }
wheels = [
    { url = "https://files.pythonhosted.org/packages/a0/e3/37508a11dae501349d7c16e4dd18c706a023629eedc650ee094593887a89/scipy-1.10.1-cp38-cp38-macosx_10_9_x86_64.whl", hash = "sha256:5678f88c68ea866ed9ebe3a989091088553ba12c6090244fdae3e467b1139c35", size = 35041063 },
    { url = "https://files.pythonhosted.org/packages/93/4a/50c436de1353cce8b66b26e49a687f10b91fe7465bf34e4565d810153003/scipy-1.10.1-cp38-cp38-macosx_12_0_arm64.whl", hash = "sha256:39becb03541f9e58243f4197584286e339029e8908c46f7221abeea4b749fa88", size = 28797694 },
    { url = "https://files.pythonhosted.org/packages/d2/b5/ff61b79ad0ebd15d87ade10e0f4e80114dd89fac34a5efade39e99048c91/scipy-1.10.1-cp38-cp38-manylinux_2_17_aarch64.manylinux2014_aarch64.whl", hash = "sha256:bce5869c8d68cf383ce240e44c1d9ae7c06078a9396df68ce88a1230f93a30c1", size = 31024657 },
    { url = "https://files.pythonhosted.org/packages/69/f0/fb07a9548e48b687b8bf2fa81d71aba9cfc548d365046ca1c791e24db99d/scipy-1.10.1-cp38-cp38-manylinux_2_17_x86_64.manylinux2014_x86_64.whl", hash = "sha256:07c3457ce0b3ad5124f98a86533106b643dd811dd61b548e78cf4c8786652f6f", size = 34540352 },
    { url = "https://files.pythonhosted.org/packages/32/8e/7f403535ddf826348c9b8417791e28712019962f7e90ff845896d6325d09/scipy-1.10.1-cp38-cp38-win_amd64.whl", hash = "sha256:049a8bbf0ad95277ffba9b3b7d23e5369cc39e66406d60422c8cfef40ccc8415", size = 42215036 },
]

[[package]]
name = "seaborn"
version = "0.13.2"
source = { registry = "https://pypi.org/simple" }
dependencies = [
    { name = "matplotlib", marker = "(platform_machine != 'aarch64' and platform_machine != 'arm64' and python_full_version == '3.8.20') or (platform_machine == 'aarch64' and python_full_version == '3.8.20') or (platform_machine == 'aarch64' and platform_system == 'Linux') or (platform_machine == 'arm64' and python_full_version == '3.8.20') or (platform_machine == 'arm64' and platform_system == 'Darwin')" },
    { name = "numpy", marker = "(platform_machine != 'aarch64' and platform_machine != 'arm64' and python_full_version == '3.8.20') or (platform_machine == 'aarch64' and python_full_version == '3.8.20') or (platform_machine == 'aarch64' and platform_system == 'Linux') or (platform_machine == 'arm64' and python_full_version == '3.8.20') or (platform_machine == 'arm64' and platform_system == 'Darwin')" },
    { name = "pandas", marker = "(platform_machine != 'aarch64' and platform_machine != 'arm64' and python_full_version == '3.8.20') or (platform_machine == 'aarch64' and python_full_version == '3.8.20') or (platform_machine == 'aarch64' and platform_system == 'Linux') or (platform_machine == 'arm64' and python_full_version == '3.8.20') or (platform_machine == 'arm64' and platform_system == 'Darwin')" },
]
sdist = { url = "https://files.pythonhosted.org/packages/86/59/a451d7420a77ab0b98f7affa3a1d78a313d2f7281a57afb1a34bae8ab412/seaborn-0.13.2.tar.gz", hash = "sha256:93e60a40988f4d65e9f4885df477e2fdaff6b73a9ded434c1ab356dd57eefff7", size = 1457696 }
wheels = [
    { url = "https://files.pythonhosted.org/packages/83/11/00d3c3dfc25ad54e731d91449895a79e4bf2384dc3ac01809010ba88f6d5/seaborn-0.13.2-py3-none-any.whl", hash = "sha256:636f8336facf092165e27924f223d3c62ca560b1f2bb5dff7ab7fad265361987", size = 294914 },
]

[[package]]
name = "sentry-sdk"
version = "2.19.0"
source = { registry = "https://pypi.org/simple" }
dependencies = [
    { name = "certifi", marker = "(platform_machine != 'aarch64' and platform_machine != 'arm64' and python_full_version == '3.8.20') or (platform_machine == 'aarch64' and python_full_version == '3.8.20') or (platform_machine == 'aarch64' and platform_system == 'Linux') or (platform_machine == 'arm64' and python_full_version == '3.8.20') or (platform_machine == 'arm64' and platform_system == 'Darwin')" },
    { name = "urllib3", marker = "(platform_machine != 'aarch64' and platform_machine != 'arm64' and python_full_version == '3.8.20') or (platform_machine == 'aarch64' and python_full_version == '3.8.20') or (platform_machine == 'aarch64' and platform_system == 'Linux') or (platform_machine == 'arm64' and python_full_version == '3.8.20') or (platform_machine == 'arm64' and platform_system == 'Darwin')" },
]
sdist = { url = "https://files.pythonhosted.org/packages/a2/0e/cc0e60f0e0cfd5a9e42622ff5a227301c6475a56bcfa82e8e893bc209f20/sentry_sdk-2.19.0.tar.gz", hash = "sha256:ee4a4d2ae8bfe3cac012dcf3e4607975904c137e1738116549fc3dbbb6ff0e36", size = 298045 }
wheels = [
    { url = "https://files.pythonhosted.org/packages/c6/6b/191ca63f05d3ecc7600b5b3abd493a4c1b8468289c9737a7735ade1fedca/sentry_sdk-2.19.0-py2.py3-none-any.whl", hash = "sha256:7b0b3b709dee051337244a09a30dbf6e95afe0d34a1f8b430d45e0982a7c125b", size = 322158 },
]

[[package]]
name = "setproctitle"
version = "1.3.4"
source = { registry = "https://pypi.org/simple" }
sdist = { url = "https://files.pythonhosted.org/packages/ae/4e/b09341b19b9ceb8b4c67298ab4a08ef7a4abdd3016c7bb152e9b6379031d/setproctitle-1.3.4.tar.gz", hash = "sha256:3b40d32a3e1f04e94231ed6dfee0da9e43b4f9c6b5450d53e6dd7754c34e0c50", size = 26456 }
wheels = [
    { url = "https://files.pythonhosted.org/packages/5b/f0/2c93895c23756e357522c81dc92ce1335f7951dea36f379f66fd2510ceb8/setproctitle-1.3.4-cp38-cp38-macosx_10_9_universal2.whl", hash = "sha256:acf41cf91bbc5a36d1fa4455a818bb02bf2a4ccfed2f892ba166ba2fcbb0ec8a", size = 16868 },
    { url = "https://files.pythonhosted.org/packages/1d/d6/b5ef35edf8dca32453f631467c9a4aa4dce30a7013da70783b4e3a0f5544/setproctitle-1.3.4-cp38-cp38-macosx_11_0_arm64.whl", hash = "sha256:ceb3ce3262b0e8e088e4117175591b7a82b3bdc5e52e33b1e74778b5fb53fd38", size = 11624 },
    { url = "https://files.pythonhosted.org/packages/9f/ea/d36a4022dad036f0f32a897c9cb166dc5d675fa35d28682443b9db0ac0f5/setproctitle-1.3.4-cp38-cp38-manylinux_2_17_aarch64.manylinux2014_aarch64.whl", hash = "sha256:2b2ef636a6a25fe7f3d5a064bea0116b74a4c8c7df9646b17dc7386c439a26cf", size = 31620 },
    { url = "https://files.pythonhosted.org/packages/87/25/b0e8255400eef2ec376d9e4e344154b0e9d4c631f06b655e10f570f0ab3d/setproctitle-1.3.4-cp38-cp38-manylinux_2_17_ppc64le.manylinux2014_ppc64le.whl", hash = "sha256:28b8614de08679ae95bc4e8d6daaef6b61afdf027fa0d23bf13d619000286b3c", size = 32944 },
    { url = "https://files.pythonhosted.org/packages/68/a1/05f1cf389772fdd35b5e8a6329ce87f4470a8efe58c46b6e480c83bc15e0/setproctitle-1.3.4-cp38-cp38-manylinux_2_5_i686.manylinux1_i686.manylinux_2_17_i686.manylinux2014_i686.whl", hash = "sha256:24f3c8be826a7d44181eac2269b15b748b76d98cd9a539d4c69f09321dcb5c12", size = 30005 },
    { url = "https://files.pythonhosted.org/packages/28/a2/89aea3db59a4993389b30cf20eb3271738c4f095cc0da03fdc2e55d006bb/setproctitle-1.3.4-cp38-cp38-manylinux_2_5_x86_64.manylinux1_x86_64.manylinux_2_17_x86_64.manylinux2014_x86_64.whl", hash = "sha256:fc9d79b1bf833af63b7c720a6604eb16453ac1ad4e718eb8b59d1f97d986b98c", size = 31177 },
    { url = "https://files.pythonhosted.org/packages/d0/8a/e5401fb7c00fb29400e35b3a6d8cd8b372b51258e62c3ac3162ee468f4b2/setproctitle-1.3.4-cp38-cp38-musllinux_1_2_aarch64.whl", hash = "sha256:fb693000b65842c85356b667d057ae0d0bac6519feca7e1c437cc2cfeb0afc59", size = 30592 },
    { url = "https://files.pythonhosted.org/packages/38/c7/745afea5946a7ec06c1b37ef2b041d5ab5bde1a0bfe65bd8d07094af7ce8/setproctitle-1.3.4-cp38-cp38-musllinux_1_2_i686.whl", hash = "sha256:a166251b8fbc6f2755e2ce9d3c11e9edb0c0c7d2ed723658ff0161fbce26ac1c", size = 29478 },
    { url = "https://files.pythonhosted.org/packages/4f/48/71c4df15bab29a52840d843b7b1043912567d903a2f2dfc2c300a3c9c5f6/setproctitle-1.3.4-cp38-cp38-musllinux_1_2_ppc64le.whl", hash = "sha256:0361428e6378911a378841509c56ba472d991cbed1a7e3078ec0cacc103da44a", size = 31883 },
    { url = "https://files.pythonhosted.org/packages/2d/b8/bab0ea0c36a1f868ac94433b6b9aa2f4891284f59394f4a904fe972d3049/setproctitle-1.3.4-cp38-cp38-musllinux_1_2_x86_64.whl", hash = "sha256:62d66e0423e3bd520b4c897063506b309843a8d07343fbfad04197e91a4edd28", size = 30010 },
    { url = "https://files.pythonhosted.org/packages/6d/5b/772dc7be8352f53b830cb64738b6a83878dbcd7db587c07e902cb3a19aa2/setproctitle-1.3.4-cp38-cp38-win32.whl", hash = "sha256:5edd01909348f3b0b2da329836d6b5419cd4869fec2e118e8ff3275b38af6267", size = 11358 },
    { url = "https://files.pythonhosted.org/packages/f9/24/4ed9d16915df44b9ce9f90a7eff40fefa6f3b5625cdd0d08e7cf656c98d3/setproctitle-1.3.4-cp38-cp38-win_amd64.whl", hash = "sha256:59e0dda9ad245921af0328035a961767026e1fa94bb65957ab0db0a0491325d6", size = 12058 },
    { url = "https://files.pythonhosted.org/packages/7d/ae/23452dac85ae4516c61a8fda96d231faf7cd4f4ad1a4475a5663ee508815/setproctitle-1.3.4-pp38-pypy38_pp73-macosx_11_0_arm64.whl", hash = "sha256:743836d484151334ebba1490d6907ca9e718fe815dcd5756f2a01bc3067d099c", size = 11148 },
    { url = "https://files.pythonhosted.org/packages/05/65/aa2aeb42b3776254d3895f0498c375013fcb7a298f9a0f4de4a679b7eb1e/setproctitle-1.3.4-pp38-pypy38_pp73-manylinux_2_5_i686.manylinux1_i686.manylinux_2_17_i686.manylinux2014_i686.whl", hash = "sha256:abda20aff8d1751e48d7967fa8945fef38536b82366c49be39b83678d4be3893", size = 13321 },
    { url = "https://files.pythonhosted.org/packages/ce/6f/756aea262111d00b36afdfd60a5e49a72c3aebd359eec814978e6acfef83/setproctitle-1.3.4-pp38-pypy38_pp73-manylinux_2_5_x86_64.manylinux1_x86_64.manylinux_2_17_x86_64.manylinux2014_x86_64.whl", hash = "sha256:1a2041b5788ce52f218b5be94af458e04470f997ab46fdebd57cf0b8374cc20e", size = 12905 },
    { url = "https://files.pythonhosted.org/packages/b6/04/9c5a4b0d216f5c0f4a09d6ea75973794fa92b7647e7e5094c2c53a764cd1/setproctitle-1.3.4-pp38-pypy38_pp73-win_amd64.whl", hash = "sha256:2c3b1ce68746557aa6e6f4547e76883925cdc7f8d7c7a9f518acd203f1265ca5", size = 12090 },
]

[[package]]
name = "setuptools"
version = "75.3.0"
source = { registry = "https://pypi.org/simple" }
sdist = { url = "https://files.pythonhosted.org/packages/ed/22/a438e0caa4576f8c383fa4d35f1cc01655a46c75be358960d815bfbb12bd/setuptools-75.3.0.tar.gz", hash = "sha256:fba5dd4d766e97be1b1681d98712680ae8f2f26d7881245f2ce9e40714f1a686", size = 1351577 }
wheels = [
    { url = "https://files.pythonhosted.org/packages/90/12/282ee9bce8b58130cb762fbc9beabd531549952cac11fc56add11dcb7ea0/setuptools-75.3.0-py3-none-any.whl", hash = "sha256:f2504966861356aa38616760c0f66568e535562374995367b4e69c7143cf6bcd", size = 1251070 },
]

[[package]]
<<<<<<< HEAD
name = "shellingham"
version = "1.5.4"
source = { registry = "https://pypi.org/simple" }
sdist = { url = "https://files.pythonhosted.org/packages/58/15/8b3609fd3830ef7b27b655beb4b4e9c62313a4e8da8c676e142cc210d58e/shellingham-1.5.4.tar.gz", hash = "sha256:8dbca0739d487e5bd35ab3ca4b36e11c4078f3a234bfce294b0a0291363404de", size = 10310 }
wheels = [
    { url = "https://files.pythonhosted.org/packages/e0/f9/0595336914c5619e5f28a1fb793285925a8cd4b432c9da0a987836c7f822/shellingham-1.5.4-py2.py3-none-any.whl", hash = "sha256:7ecfff8f2fd72616f7481040475a65b2bf8af90a56c89140852d1120324e8686", size = 9755 },
=======
name = "shapely"
version = "2.0.6"
source = { registry = "https://pypi.org/simple" }
dependencies = [
    { name = "numpy", marker = "(platform_machine != 'aarch64' and platform_machine != 'arm64' and python_full_version == '3.8.20') or (platform_machine == 'aarch64' and python_full_version == '3.8.20') or (platform_machine == 'aarch64' and platform_system == 'Linux') or (platform_machine == 'arm64' and python_full_version == '3.8.20') or (platform_machine == 'arm64' and platform_system == 'Darwin')" },
]
sdist = { url = "https://files.pythonhosted.org/packages/4a/89/0d20bac88016be35ff7d3c0c2ae64b477908f1b1dfa540c5d69ac7af07fe/shapely-2.0.6.tar.gz", hash = "sha256:997f6159b1484059ec239cacaa53467fd8b5564dabe186cd84ac2944663b0bf6", size = 282361 }
wheels = [
    { url = "https://files.pythonhosted.org/packages/39/ec/c5c62e98155a89e3bdd1cd14bfe9c504b1ab2c18a0431f4ddf1ea2f10a5b/shapely-2.0.6-cp38-cp38-macosx_10_9_x86_64.whl", hash = "sha256:c6d88ade96bf02f6bfd667ddd3626913098e243e419a0325ebef2bbd481d1eb6", size = 1450375 },
    { url = "https://files.pythonhosted.org/packages/27/f7/92feb389e40fc4d64ec160523ed9a0a9115517880abbc6c8a308e7da87b1/shapely-2.0.6-cp38-cp38-macosx_11_0_arm64.whl", hash = "sha256:8b3b818c4407eaa0b4cb376fd2305e20ff6df757bf1356651589eadc14aab41b", size = 1297627 },
    { url = "https://files.pythonhosted.org/packages/d9/7c/e2e4b6eace75fad4349b8834f67672574888636d1520396d9274c9dc1d9e/shapely-2.0.6-cp38-cp38-manylinux_2_17_aarch64.manylinux2014_aarch64.whl", hash = "sha256:1bbc783529a21f2bd50c79cef90761f72d41c45622b3e57acf78d984c50a5d13", size = 2410496 },
    { url = "https://files.pythonhosted.org/packages/ad/a0/7d303b58cdfd01e6c49278e0c969b2023ccbc0698316c478decd9ad863ed/shapely-2.0.6-cp38-cp38-manylinux_2_17_x86_64.manylinux2014_x86_64.whl", hash = "sha256:2423f6c0903ebe5df6d32e0066b3d94029aab18425ad4b07bf98c3972a6e25a1", size = 2498668 },
    { url = "https://files.pythonhosted.org/packages/75/9b/5bc6960fba2f4ab629f2dcf5c68185793e143e14a9aa8773a7b103076510/shapely-2.0.6-cp38-cp38-win32.whl", hash = "sha256:2de00c3bfa80d6750832bde1d9487e302a6dd21d90cb2f210515cefdb616e5f5", size = 1296593 },
    { url = "https://files.pythonhosted.org/packages/ed/12/f1518b49e1e34b49a1d33577e6fe04c0682e2cded33e21ba2ef2752137b9/shapely-2.0.6-cp38-cp38-win_amd64.whl", hash = "sha256:3a82d58a1134d5e975f19268710e53bddd9c473743356c90d97ce04b73e101ee", size = 1457026 },
>>>>>>> 9c4e5e71
]

[[package]]
name = "six"
version = "1.16.0"
source = { registry = "https://pypi.org/simple" }
sdist = { url = "https://files.pythonhosted.org/packages/71/39/171f1c67cd00715f190ba0b100d606d440a28c93c7714febeca8b79af85e/six-1.16.0.tar.gz", hash = "sha256:1e61c37477a1626458e36f7b1d82aa5c9b094fa4802892072e49de9c60c4c926", size = 34041 }
wheels = [
    { url = "https://files.pythonhosted.org/packages/d9/5a/e7c31adbe875f2abbb91bd84cf2dc52d792b5a01506781dbcf25c91daf11/six-1.16.0-py2.py3-none-any.whl", hash = "sha256:8abb2f1d86890a2dfb989f9a77cfcfd3e47c2a354b01111771326f8aa26e0254", size = 11053 },
]

[[package]]
name = "smmap"
version = "5.0.1"
source = { registry = "https://pypi.org/simple" }
sdist = { url = "https://files.pythonhosted.org/packages/88/04/b5bf6d21dc4041000ccba7eb17dd3055feb237e7ffc2c20d3fae3af62baa/smmap-5.0.1.tar.gz", hash = "sha256:dceeb6c0028fdb6734471eb07c0cd2aae706ccaecab45965ee83f11c8d3b1f62", size = 22291 }
wheels = [
    { url = "https://files.pythonhosted.org/packages/a7/a5/10f97f73544edcdef54409f1d839f6049a0d79df68adbc1ceb24d1aaca42/smmap-5.0.1-py3-none-any.whl", hash = "sha256:e6d8668fa5f93e706934a62d7b4db19c8d9eb8cf2adbb75ef1b675aa332b69da", size = 24282 },
]

[[package]]
name = "stable-baselines3"
version = "2.4.0"
source = { registry = "https://pypi.org/simple" }
dependencies = [
    { name = "cloudpickle", marker = "(platform_machine != 'aarch64' and platform_machine != 'arm64' and python_full_version == '3.8.20') or (platform_machine == 'aarch64' and python_full_version == '3.8.20') or (platform_machine == 'aarch64' and platform_system == 'Linux') or (platform_machine == 'arm64' and python_full_version == '3.8.20') or (platform_machine == 'arm64' and platform_system == 'Darwin')" },
    { name = "gymnasium", marker = "(platform_machine != 'aarch64' and platform_machine != 'arm64' and python_full_version == '3.8.20') or (platform_machine == 'aarch64' and python_full_version == '3.8.20') or (platform_machine == 'aarch64' and platform_system == 'Linux') or (platform_machine == 'arm64' and python_full_version == '3.8.20') or (platform_machine == 'arm64' and platform_system == 'Darwin')" },
    { name = "matplotlib", marker = "(platform_machine != 'aarch64' and platform_machine != 'arm64' and python_full_version == '3.8.20') or (platform_machine == 'aarch64' and python_full_version == '3.8.20') or (platform_machine == 'aarch64' and platform_system == 'Linux') or (platform_machine == 'arm64' and python_full_version == '3.8.20') or (platform_machine == 'arm64' and platform_system == 'Darwin')" },
    { name = "numpy", marker = "(platform_machine != 'aarch64' and platform_machine != 'arm64' and python_full_version == '3.8.20') or (platform_machine == 'aarch64' and python_full_version == '3.8.20') or (platform_machine == 'aarch64' and platform_system == 'Linux') or (platform_machine == 'arm64' and python_full_version == '3.8.20') or (platform_machine == 'arm64' and platform_system == 'Darwin')" },
    { name = "pandas", marker = "(platform_machine != 'aarch64' and platform_machine != 'arm64' and python_full_version == '3.8.20') or (platform_machine == 'aarch64' and python_full_version == '3.8.20') or (platform_machine == 'aarch64' and platform_system == 'Linux') or (platform_machine == 'arm64' and python_full_version == '3.8.20') or (platform_machine == 'arm64' and platform_system == 'Darwin')" },
    { name = "torch", marker = "(platform_machine != 'aarch64' and platform_machine != 'arm64' and python_full_version == '3.8.20') or (platform_machine == 'aarch64' and python_full_version == '3.8.20') or (platform_machine == 'aarch64' and platform_system == 'Linux') or (platform_machine == 'arm64' and python_full_version == '3.8.20') or (platform_machine == 'arm64' and platform_system == 'Darwin')" },
]
sdist = { url = "https://files.pythonhosted.org/packages/d6/30/8ca42fdc67fee2eb024d355f33c54bfafaac474a8d4f3c647ad619e7bd7e/stable_baselines3-2.4.0.tar.gz", hash = "sha256:c56f70c10e0a99973130a0ebee83619d0ec3bf1197e0196383276404d2190cc1", size = 212133 }
wheels = [
    { url = "https://files.pythonhosted.org/packages/ca/d7/2b16532ef5a898d540a3172e35184585c2145a50dab1bd7cd74592805b81/stable_baselines3-2.4.0-py3-none-any.whl", hash = "sha256:c37c6986d8b3b253e4e52620dc1e4eaeb28b896ee411de289782deab8f83721f", size = 183910 },
]

[[package]]
name = "stack-data"
version = "0.6.3"
source = { registry = "https://pypi.org/simple" }
dependencies = [
    { name = "asttokens", marker = "(platform_machine != 'aarch64' and platform_machine != 'arm64' and python_full_version == '3.8.20') or (platform_machine == 'aarch64' and python_full_version == '3.8.20') or (platform_machine == 'aarch64' and platform_system == 'Linux') or (platform_machine == 'arm64' and python_full_version == '3.8.20') or (platform_machine == 'arm64' and platform_system == 'Darwin')" },
    { name = "executing", marker = "(platform_machine != 'aarch64' and platform_machine != 'arm64' and python_full_version == '3.8.20') or (platform_machine == 'aarch64' and python_full_version == '3.8.20') or (platform_machine == 'aarch64' and platform_system == 'Linux') or (platform_machine == 'arm64' and python_full_version == '3.8.20') or (platform_machine == 'arm64' and platform_system == 'Darwin')" },
    { name = "pure-eval", marker = "(platform_machine != 'aarch64' and platform_machine != 'arm64' and python_full_version == '3.8.20') or (platform_machine == 'aarch64' and python_full_version == '3.8.20') or (platform_machine == 'aarch64' and platform_system == 'Linux') or (platform_machine == 'arm64' and python_full_version == '3.8.20') or (platform_machine == 'arm64' and platform_system == 'Darwin')" },
]
sdist = { url = "https://files.pythonhosted.org/packages/28/e3/55dcc2cfbc3ca9c29519eb6884dd1415ecb53b0e934862d3559ddcb7e20b/stack_data-0.6.3.tar.gz", hash = "sha256:836a778de4fec4dcd1dcd89ed8abff8a221f58308462e1c4aa2a3cf30148f0b9", size = 44707 }
wheels = [
    { url = "https://files.pythonhosted.org/packages/f1/7b/ce1eafaf1a76852e2ec9b22edecf1daa58175c090266e9f6c64afcd81d91/stack_data-0.6.3-py3-none-any.whl", hash = "sha256:d5558e0c25a4cb0853cddad3d77da9891a08cb85dd9f9f91b9f8cd66e511e695", size = 24521 },
]

[[package]]
name = "sympy"
version = "1.13.3"
source = { registry = "https://pypi.org/simple" }
dependencies = [
    { name = "mpmath", marker = "(platform_machine != 'aarch64' and platform_machine != 'arm64' and python_full_version == '3.8.20') or (platform_machine == 'aarch64' and python_full_version == '3.8.20') or (platform_machine == 'aarch64' and platform_system == 'Linux') or (platform_machine == 'arm64' and python_full_version == '3.8.20') or (platform_machine == 'arm64' and platform_system == 'Darwin')" },
]
sdist = { url = "https://files.pythonhosted.org/packages/11/8a/5a7fd6284fa8caac23a26c9ddf9c30485a48169344b4bd3b0f02fef1890f/sympy-1.13.3.tar.gz", hash = "sha256:b27fd2c6530e0ab39e275fc9b683895367e51d5da91baa8d3d64db2565fec4d9", size = 7533196 }
wheels = [
    { url = "https://files.pythonhosted.org/packages/99/ff/c87e0622b1dadea79d2fb0b25ade9ed98954c9033722eb707053d310d4f3/sympy-1.13.3-py3-none-any.whl", hash = "sha256:54612cf55a62755ee71824ce692986f23c88ffa77207b30c1368eda4a7060f73", size = 6189483 },
]

[[package]]
name = "tabulate"
version = "0.9.0"
source = { registry = "https://pypi.org/simple" }
sdist = { url = "https://files.pythonhosted.org/packages/ec/fe/802052aecb21e3797b8f7902564ab6ea0d60ff8ca23952079064155d1ae1/tabulate-0.9.0.tar.gz", hash = "sha256:0095b12bf5966de529c0feb1fa08671671b3368eec77d7ef7ab114be2c068b3c", size = 81090 }
wheels = [
    { url = "https://files.pythonhosted.org/packages/40/44/4a5f08c96eb108af5cb50b41f76142f0afa346dfa99d5296fe7202a11854/tabulate-0.9.0-py3-none-any.whl", hash = "sha256:024ca478df22e9340661486f85298cff5f6dcdba14f3813e8830015b9ed1948f", size = 35252 },
]

[[package]]
name = "tensorboardx"
version = "2.6.2.2"
source = { registry = "https://pypi.org/simple" }
dependencies = [
    { name = "numpy", marker = "(platform_machine != 'aarch64' and platform_machine != 'arm64' and python_full_version == '3.8.20') or (platform_machine == 'aarch64' and python_full_version == '3.8.20') or (platform_machine == 'aarch64' and platform_system == 'Linux') or (platform_machine == 'arm64' and python_full_version == '3.8.20') or (platform_machine == 'arm64' and platform_system == 'Darwin')" },
    { name = "packaging", marker = "(platform_machine != 'aarch64' and platform_machine != 'arm64' and python_full_version == '3.8.20') or (platform_machine == 'aarch64' and python_full_version == '3.8.20') or (platform_machine == 'aarch64' and platform_system == 'Linux') or (platform_machine == 'arm64' and python_full_version == '3.8.20') or (platform_machine == 'arm64' and platform_system == 'Darwin')" },
    { name = "protobuf", marker = "(platform_machine != 'aarch64' and platform_machine != 'arm64' and python_full_version == '3.8.20') or (platform_machine == 'aarch64' and python_full_version == '3.8.20') or (platform_machine == 'aarch64' and platform_system == 'Linux') or (platform_machine == 'arm64' and python_full_version == '3.8.20') or (platform_machine == 'arm64' and platform_system == 'Darwin')" },
]
sdist = { url = "https://files.pythonhosted.org/packages/02/9b/c2b5aba53f5e27ffcf249fc38485836119638f97d20b978664b15f97c8a6/tensorboardX-2.6.2.2.tar.gz", hash = "sha256:c6476d7cd0d529b0b72f4acadb1269f9ed8b22f441e87a84f2a3b940bb87b666", size = 4778030 }
wheels = [
    { url = "https://files.pythonhosted.org/packages/44/71/f3e7c9b2ab67e28c572ab4e9d5fa3499e0d252650f96d8a3a03e26677f53/tensorboardX-2.6.2.2-py2.py3-none-any.whl", hash = "sha256:160025acbf759ede23fd3526ae9d9bfbfd8b68eb16c38a010ebe326dc6395db8", size = 101700 },
]

[[package]]
name = "tensorflow-probability"
version = "0.21.0"
source = { registry = "https://pypi.org/simple" }
dependencies = [
    { name = "absl-py", marker = "(platform_machine != 'aarch64' and platform_machine != 'arm64' and python_full_version == '3.8.20') or (platform_machine == 'aarch64' and python_full_version == '3.8.20') or (platform_machine == 'aarch64' and platform_system == 'Linux') or (platform_machine == 'arm64' and python_full_version == '3.8.20') or (platform_machine == 'arm64' and platform_system == 'Darwin')" },
    { name = "cloudpickle", marker = "(platform_machine != 'aarch64' and platform_machine != 'arm64' and python_full_version == '3.8.20') or (platform_machine == 'aarch64' and python_full_version == '3.8.20') or (platform_machine == 'aarch64' and platform_system == 'Linux') or (platform_machine == 'arm64' and python_full_version == '3.8.20') or (platform_machine == 'arm64' and platform_system == 'Darwin')" },
    { name = "decorator", marker = "(platform_machine != 'aarch64' and platform_machine != 'arm64' and python_full_version == '3.8.20') or (platform_machine == 'aarch64' and python_full_version == '3.8.20') or (platform_machine == 'aarch64' and platform_system == 'Linux') or (platform_machine == 'arm64' and python_full_version == '3.8.20') or (platform_machine == 'arm64' and platform_system == 'Darwin')" },
    { name = "dm-tree", marker = "(platform_machine != 'aarch64' and platform_machine != 'arm64' and python_full_version == '3.8.20') or (platform_machine == 'aarch64' and python_full_version == '3.8.20') or (platform_machine == 'aarch64' and platform_system == 'Linux') or (platform_machine == 'arm64' and python_full_version == '3.8.20') or (platform_machine == 'arm64' and platform_system == 'Darwin')" },
    { name = "gast", marker = "(platform_machine != 'aarch64' and platform_machine != 'arm64' and python_full_version == '3.8.20') or (platform_machine == 'aarch64' and python_full_version == '3.8.20') or (platform_machine == 'aarch64' and platform_system == 'Linux') or (platform_machine == 'arm64' and python_full_version == '3.8.20') or (platform_machine == 'arm64' and platform_system == 'Darwin')" },
    { name = "numpy", marker = "(platform_machine != 'aarch64' and platform_machine != 'arm64' and python_full_version == '3.8.20') or (platform_machine == 'aarch64' and python_full_version == '3.8.20') or (platform_machine == 'aarch64' and platform_system == 'Linux') or (platform_machine == 'arm64' and python_full_version == '3.8.20') or (platform_machine == 'arm64' and platform_system == 'Darwin')" },
    { name = "six", marker = "(platform_machine != 'aarch64' and platform_machine != 'arm64' and python_full_version == '3.8.20') or (platform_machine == 'aarch64' and python_full_version == '3.8.20') or (platform_machine == 'aarch64' and platform_system == 'Linux') or (platform_machine == 'arm64' and python_full_version == '3.8.20') or (platform_machine == 'arm64' and platform_system == 'Darwin')" },
    { name = "typing-extensions", marker = "(platform_machine != 'aarch64' and platform_machine != 'arm64' and python_full_version == '3.8.20') or (platform_machine == 'aarch64' and python_full_version == '3.8.20') or (platform_machine == 'aarch64' and platform_system == 'Linux') or (platform_machine == 'arm64' and python_full_version == '3.8.20') or (platform_machine == 'arm64' and platform_system == 'Darwin')" },
]
wheels = [
    { url = "https://files.pythonhosted.org/packages/44/71/55146f816eb53008d6df423b948514d245b46f00dab2bce2a91d596dd827/tensorflow_probability-0.21.0-py2.py3-none-any.whl", hash = "sha256:03ed06bd6fd876541110712842d43367c7be5affe8040d62efa3906c6c9e645d", size = 6914831 },
]

[[package]]
name = "tifffile"
version = "2023.7.10"
source = { registry = "https://pypi.org/simple" }
dependencies = [
    { name = "numpy", marker = "(platform_machine != 'aarch64' and platform_machine != 'arm64' and python_full_version == '3.8.20') or (platform_machine == 'aarch64' and python_full_version == '3.8.20') or (platform_machine == 'aarch64' and platform_system == 'Linux') or (platform_machine == 'arm64' and python_full_version == '3.8.20') or (platform_machine == 'arm64' and platform_system == 'Darwin')" },
]
sdist = { url = "https://files.pythonhosted.org/packages/43/22/4d19feaba862f06f6392499d5617f96b0d8eb9a876e33e9b6aab292b88f2/tifffile-2023.7.10.tar.gz", hash = "sha256:c06ec460926d16796eeee249a560bcdddf243daae36ac62af3c84a953cd60b4a", size = 345689 }
wheels = [
    { url = "https://files.pythonhosted.org/packages/06/a3/68d17088a4f09565bc7341fd20490da8191ec4cddde479daaabbe07bb603/tifffile-2023.7.10-py3-none-any.whl", hash = "sha256:94dfdec321ace96abbfe872a66cfd824800c099a2db558443453eebc2c11b304", size = 220889 },
]

[[package]]
name = "tomli"
version = "2.0.2"
source = { registry = "https://pypi.org/simple" }
sdist = { url = "https://files.pythonhosted.org/packages/35/b9/de2a5c0144d7d75a57ff355c0c24054f965b2dc3036456ae03a51ea6264b/tomli-2.0.2.tar.gz", hash = "sha256:d46d457a85337051c36524bc5349dd91b1877838e2979ac5ced3e710ed8a60ed", size = 16096 }
wheels = [
    { url = "https://files.pythonhosted.org/packages/cf/db/ce8eda256fa131af12e0a76d481711abe4681b6923c27efb9a255c9e4594/tomli-2.0.2-py3-none-any.whl", hash = "sha256:2ebe24485c53d303f690b0ec092806a085f07af5a5aa1464f3931eec36caaa38", size = 13237 },
]

[[package]]
name = "torch"
version = "2.1.2"
source = { registry = "https://pypi.org/simple" }
dependencies = [
    { name = "filelock", marker = "(platform_machine != 'aarch64' and platform_machine != 'arm64' and python_full_version == '3.8.20') or (platform_machine == 'aarch64' and python_full_version == '3.8.20') or (platform_machine == 'aarch64' and platform_system == 'Linux') or (platform_machine == 'arm64' and python_full_version == '3.8.20') or (platform_machine == 'arm64' and platform_system == 'Darwin')" },
    { name = "fsspec", marker = "(platform_machine != 'aarch64' and platform_machine != 'arm64' and python_full_version == '3.8.20') or (platform_machine == 'aarch64' and python_full_version == '3.8.20') or (platform_machine == 'aarch64' and platform_system == 'Linux') or (platform_machine == 'arm64' and python_full_version == '3.8.20') or (platform_machine == 'arm64' and platform_system == 'Darwin')" },
    { name = "jinja2", marker = "(platform_machine != 'aarch64' and platform_machine != 'arm64' and python_full_version == '3.8.20') or (platform_machine == 'aarch64' and python_full_version == '3.8.20') or (platform_machine == 'aarch64' and platform_system == 'Linux') or (platform_machine == 'arm64' and python_full_version == '3.8.20') or (platform_machine == 'arm64' and platform_system == 'Darwin')" },
    { name = "networkx", marker = "(platform_machine != 'aarch64' and platform_machine != 'arm64' and python_full_version == '3.8.20') or (platform_machine == 'aarch64' and python_full_version == '3.8.20') or (platform_machine == 'aarch64' and platform_system == 'Linux') or (platform_machine == 'arm64' and python_full_version == '3.8.20') or (platform_machine == 'arm64' and platform_system == 'Darwin')" },
    { name = "nvidia-cublas-cu12", marker = "platform_machine == 'x86_64' and platform_system == 'Linux'" },
    { name = "nvidia-cuda-cupti-cu12", marker = "platform_machine == 'x86_64' and platform_system == 'Linux'" },
    { name = "nvidia-cuda-nvrtc-cu12", marker = "platform_machine == 'x86_64' and platform_system == 'Linux'" },
    { name = "nvidia-cuda-runtime-cu12", marker = "platform_machine == 'x86_64' and platform_system == 'Linux'" },
    { name = "nvidia-cudnn-cu12", marker = "platform_machine == 'x86_64' and platform_system == 'Linux'" },
    { name = "nvidia-cufft-cu12", marker = "platform_machine == 'x86_64' and platform_system == 'Linux'" },
    { name = "nvidia-curand-cu12", marker = "platform_machine == 'x86_64' and platform_system == 'Linux'" },
    { name = "nvidia-cusolver-cu12", marker = "platform_machine == 'x86_64' and platform_system == 'Linux'" },
    { name = "nvidia-cusparse-cu12", marker = "platform_machine == 'x86_64' and platform_system == 'Linux'" },
    { name = "nvidia-nccl-cu12", marker = "platform_machine == 'x86_64' and platform_system == 'Linux'" },
    { name = "nvidia-nvtx-cu12", marker = "platform_machine == 'x86_64' and platform_system == 'Linux'" },
    { name = "sympy", marker = "(platform_machine != 'aarch64' and platform_machine != 'arm64' and python_full_version == '3.8.20') or (platform_machine == 'aarch64' and python_full_version == '3.8.20') or (platform_machine == 'aarch64' and platform_system == 'Linux') or (platform_machine == 'arm64' and python_full_version == '3.8.20') or (platform_machine == 'arm64' and platform_system == 'Darwin')" },
<<<<<<< HEAD
    { name = "triton", marker = "platform_machine == 'x86_64' and platform_system == 'Linux'" },
    { name = "typing-extensions", marker = "(platform_machine != 'aarch64' and platform_machine != 'arm64' and python_full_version == '3.8.20') or (platform_machine == 'aarch64' and python_full_version == '3.8.20') or (platform_machine == 'aarch64' and platform_system == 'Linux') or (platform_machine == 'arm64' and python_full_version == '3.8.20') or (platform_machine == 'arm64' and platform_system == 'Darwin')" },
]
wheels = [
    { url = "https://files.pythonhosted.org/packages/31/c0/6e856c0c745dffd7696ec514381befa83f3449cd914f02b0968e0ca5a244/torch-2.1.2-cp38-cp38-manylinux1_x86_64.whl", hash = "sha256:f41fe0c7ecbf903a568c73486139a75cfab287a0f6c17ed0698fdea7a1e8641d", size = 670165862 },
    { url = "https://files.pythonhosted.org/packages/3f/2d/ee1ccba19bb2f834ac05edfb0e40e3b168bd1e5ae4258ccbc2a5c3543fcf/torch-2.1.2-cp38-cp38-manylinux2014_aarch64.whl", hash = "sha256:e3225f47d50bb66f756fe9196a768055d1c26b02154eb1f770ce47a2578d3aa7", size = 84129751 },
    { url = "https://files.pythonhosted.org/packages/2a/27/cd2e60d4accf81aa6279be8c5e9bca99a16bd21b3c0428dc515569e36561/torch-2.1.2-cp38-cp38-win_amd64.whl", hash = "sha256:33d59cd03cb60106857f6c26b36457793637512998666ee3ce17311f217afe2b", size = 192325479 },
    { url = "https://files.pythonhosted.org/packages/3e/50/a6d75238ca673b8ae7958fe6fd51a90741df03b98f009c59793c3a045e90/torch-2.1.2-cp38-none-macosx_10_9_x86_64.whl", hash = "sha256:8e221deccd0def6c2badff6be403e0c53491805ed9915e2c029adbcdb87ab6b5", size = 146701562 },
    { url = "https://files.pythonhosted.org/packages/c5/b4/b7fb1f32a327ffff695cb3d876c1b0ad5261935cb816b92287149f2212a6/torch-2.1.2-cp38-none-macosx_11_0_arm64.whl", hash = "sha256:05b18594f60a911a0c4f023f38a8bda77131fba5fd741bda626e97dcf5a3dd0a", size = 59567250 },
=======
    { name = "triton", marker = "platform_machine == 'x86_64' and platform_system == 'Linux' and python_full_version == '3.8.20'" },
    { name = "typing-extensions", marker = "(platform_machine != 'aarch64' and platform_machine != 'arm64' and python_full_version == '3.8.20') or (platform_machine == 'aarch64' and python_full_version == '3.8.20') or (platform_machine == 'aarch64' and platform_system == 'Linux') or (platform_machine == 'arm64' and python_full_version == '3.8.20') or (platform_machine == 'arm64' and platform_system == 'Darwin')" },
]
wheels = [
    { url = "https://files.pythonhosted.org/packages/a9/71/45aac46b75742e08d2d6f9fc2b612223b5e36115b8b2ed673b23c21b5387/torch-2.4.1-cp38-cp38-manylinux1_x86_64.whl", hash = "sha256:c99e1db4bf0c5347107845d715b4aa1097e601bdc36343d758963055e9599d93", size = 797075439 },
    { url = "https://files.pythonhosted.org/packages/8e/b4/ed11fb6b5bb0f08e1f9b1f979e22f0e5f1950bda9d5962f8f7da5e0477e3/torch-2.4.1-cp38-cp38-manylinux2014_aarch64.whl", hash = "sha256:b57f07e92858db78c5b72857b4f0b33a65b00dc5d68e7948a8494b0314efb880", size = 89690302 },
    { url = "https://files.pythonhosted.org/packages/9d/58/37166e7f71cd35e7f76d462fa058758a0aa6c31c1a7e26290f7898d37360/torch-2.4.1-cp38-cp38-win_amd64.whl", hash = "sha256:f18197f3f7c15cde2115892b64f17c80dbf01ed72b008020e7da339902742cf6", size = 199437547 },
    { url = "https://files.pythonhosted.org/packages/c4/88/4d9f66de5fe732462a2713c9931cab614d3fd6a9b5d9ee1f04768ad64daa/torch-2.4.1-cp38-none-macosx_11_0_arm64.whl", hash = "sha256:5fc1d4d7ed265ef853579caf272686d1ed87cebdcd04f2a498f800ffc53dab71", size = 62137225 },
>>>>>>> 9c4e5e71
]

[[package]]
name = "torchmetrics"
version = "1.5.2"
source = { registry = "https://pypi.org/simple" }
dependencies = [
    { name = "lightning-utilities", marker = "(platform_machine != 'aarch64' and platform_machine != 'arm64' and python_full_version == '3.8.20') or (platform_machine == 'aarch64' and python_full_version == '3.8.20') or (platform_machine == 'aarch64' and platform_system == 'Linux') or (platform_machine == 'arm64' and python_full_version == '3.8.20') or (platform_machine == 'arm64' and platform_system == 'Darwin')" },
    { name = "numpy", marker = "(platform_machine != 'aarch64' and platform_machine != 'arm64' and python_full_version == '3.8.20') or (platform_machine == 'aarch64' and python_full_version == '3.8.20') or (platform_machine == 'aarch64' and platform_system == 'Linux') or (platform_machine == 'arm64' and python_full_version == '3.8.20') or (platform_machine == 'arm64' and platform_system == 'Darwin')" },
    { name = "packaging", marker = "(platform_machine != 'aarch64' and platform_machine != 'arm64' and python_full_version == '3.8.20') or (platform_machine == 'aarch64' and python_full_version == '3.8.20') or (platform_machine == 'aarch64' and platform_system == 'Linux') or (platform_machine == 'arm64' and python_full_version == '3.8.20') or (platform_machine == 'arm64' and platform_system == 'Darwin')" },
    { name = "torch", marker = "(platform_machine != 'aarch64' and platform_machine != 'arm64' and python_full_version == '3.8.20') or (platform_machine == 'aarch64' and python_full_version == '3.8.20') or (platform_machine == 'aarch64' and platform_system == 'Linux') or (platform_machine == 'arm64' and python_full_version == '3.8.20') or (platform_machine == 'arm64' and platform_system == 'Darwin')" },
    { name = "typing-extensions", marker = "(platform_machine != 'aarch64' and platform_machine != 'arm64' and python_full_version == '3.8.20') or (platform_machine == 'aarch64' and python_full_version == '3.8.20') or (platform_machine == 'aarch64' and platform_system == 'Linux') or (platform_machine == 'arm64' and python_full_version == '3.8.20') or (platform_machine == 'arm64' and platform_system == 'Darwin')" },
]
sdist = { url = "https://files.pythonhosted.org/packages/52/cd/9b3f4b1342c4dc1bb2046a102c40e429902c3e3a02ab3fc7a3054920b340/torchmetrics-1.5.2.tar.gz", hash = "sha256:2d0e4957af0ea76438d2779fe1a626d8cba6cda8607eadb54267598153e7ea63", size = 521943 }
wheels = [
    { url = "https://files.pythonhosted.org/packages/6d/5f/61483e589f87c3709236ce6ee5d44ffeadec12d04b1b0ae3e0900667edf5/torchmetrics-1.5.2-py3-none-any.whl", hash = "sha256:22dfddc93a66c0e46b46da2f8f7c57be4ba256070ed1e627e5e8de27bbe5b376", size = 891423 },
]

[[package]]
name = "torchvision"
version = "0.16.2"
source = { registry = "https://pypi.org/simple" }
dependencies = [
    { name = "numpy", marker = "(platform_machine != 'aarch64' and platform_machine != 'arm64' and python_full_version == '3.8.20') or (platform_machine == 'aarch64' and python_full_version == '3.8.20') or (platform_machine == 'aarch64' and platform_system == 'Linux') or (platform_machine == 'arm64' and python_full_version == '3.8.20') or (platform_machine == 'arm64' and platform_system == 'Darwin')" },
    { name = "pillow", marker = "(platform_machine != 'aarch64' and platform_machine != 'arm64' and python_full_version == '3.8.20') or (platform_machine == 'aarch64' and python_full_version == '3.8.20') or (platform_machine == 'aarch64' and platform_system == 'Linux') or (platform_machine == 'arm64' and python_full_version == '3.8.20') or (platform_machine == 'arm64' and platform_system == 'Darwin')" },
<<<<<<< HEAD
    { name = "requests", marker = "(platform_machine != 'aarch64' and platform_machine != 'arm64' and python_full_version == '3.8.20') or (platform_machine == 'aarch64' and python_full_version == '3.8.20') or (platform_machine == 'aarch64' and platform_system == 'Linux') or (platform_machine == 'arm64' and python_full_version == '3.8.20') or (platform_machine == 'arm64' and platform_system == 'Darwin')" },
=======
>>>>>>> 9c4e5e71
    { name = "torch", marker = "(platform_machine != 'aarch64' and platform_machine != 'arm64' and python_full_version == '3.8.20') or (platform_machine == 'aarch64' and python_full_version == '3.8.20') or (platform_machine == 'aarch64' and platform_system == 'Linux') or (platform_machine == 'arm64' and python_full_version == '3.8.20') or (platform_machine == 'arm64' and platform_system == 'Darwin')" },
]
wheels = [
    { url = "https://files.pythonhosted.org/packages/c5/dd/476e5c8284af8419a71adf28522b5028e2d556826ef95d6da3eb29894031/torchvision-0.16.2-cp38-cp38-macosx_10_13_x86_64.whl", hash = "sha256:b82732dcf876a37c852772342aa6ee3480c03bb3e2a802ae109fc5f7e28d26e9", size = 1600852 },
    { url = "https://files.pythonhosted.org/packages/64/53/3b757838d3f557b2c47fd694644e44754ae34e570519b44b5d9a6c8527ad/torchvision-0.16.2-cp38-cp38-macosx_11_0_arm64.whl", hash = "sha256:4b065143d1a720fe8a9077fd4be35d491f98819ec80b3dbbc3ec64d0b707a906", size = 1506722 },
    { url = "https://files.pythonhosted.org/packages/3c/4e/8b8783baaa4dfef96de31fa4243b6367f931489ed840a38e0fa32230c5e4/torchvision-0.16.2-cp38-cp38-manylinux1_x86_64.whl", hash = "sha256:bc5f274e4ecd1b86062063cdf4fd385a1d39d147a3a2685fbbde9ff08bb720b8", size = 6813846 },
    { url = "https://files.pythonhosted.org/packages/6a/6e/fc57d91362ad0e0c3da3fcfe10679358d377300b30992f1f13c1a1d9e80e/torchvision-0.16.2-cp38-cp38-manylinux2014_aarch64.whl", hash = "sha256:335959c43b371c0474af34c1ef2a52efdc7603c45700d29e4475eeb02984170c", size = 13959352 },
    { url = "https://files.pythonhosted.org/packages/54/4b/b0861005f5d4370b3529f31d5e6461c4faf9bbbcbe916480cceebc885aa8/torchvision-0.16.2-cp38-cp38-win_amd64.whl", hash = "sha256:7fd22d86e08eba321af70cad291020c2cdeac069b00ce88b923ca52e06174769", size = 1137923 },
]

[[package]]
name = "tornado"
version = "6.4.2"
source = { registry = "https://pypi.org/simple" }
sdist = { url = "https://files.pythonhosted.org/packages/59/45/a0daf161f7d6f36c3ea5fc0c2de619746cc3dd4c76402e9db545bd920f63/tornado-6.4.2.tar.gz", hash = "sha256:92bad5b4746e9879fd7bf1eb21dce4e3fc5128d71601f80005afa39237ad620b", size = 501135 }
wheels = [
    { url = "https://files.pythonhosted.org/packages/26/7e/71f604d8cea1b58f82ba3590290b66da1e72d840aeb37e0d5f7291bd30db/tornado-6.4.2-cp38-abi3-macosx_10_9_universal2.whl", hash = "sha256:e828cce1123e9e44ae2a50a9de3055497ab1d0aeb440c5ac23064d9e44880da1", size = 436299 },
    { url = "https://files.pythonhosted.org/packages/96/44/87543a3b99016d0bf54fdaab30d24bf0af2e848f1d13d34a3a5380aabe16/tornado-6.4.2-cp38-abi3-macosx_10_9_x86_64.whl", hash = "sha256:072ce12ada169c5b00b7d92a99ba089447ccc993ea2143c9ede887e0937aa803", size = 434253 },
    { url = "https://files.pythonhosted.org/packages/cb/fb/fdf679b4ce51bcb7210801ef4f11fdac96e9885daa402861751353beea6e/tornado-6.4.2-cp38-abi3-manylinux_2_17_aarch64.manylinux2014_aarch64.whl", hash = "sha256:1a017d239bd1bb0919f72af256a970624241f070496635784d9bf0db640d3fec", size = 437602 },
    { url = "https://files.pythonhosted.org/packages/4f/3b/e31aeffffc22b475a64dbeb273026a21b5b566f74dee48742817626c47dc/tornado-6.4.2-cp38-abi3-manylinux_2_5_i686.manylinux1_i686.manylinux_2_17_i686.manylinux2014_i686.whl", hash = "sha256:c36e62ce8f63409301537222faffcef7dfc5284f27eec227389f2ad11b09d946", size = 436972 },
    { url = "https://files.pythonhosted.org/packages/22/55/b78a464de78051a30599ceb6983b01d8f732e6f69bf37b4ed07f642ac0fc/tornado-6.4.2-cp38-abi3-manylinux_2_5_x86_64.manylinux1_x86_64.manylinux_2_17_x86_64.manylinux2014_x86_64.whl", hash = "sha256:bca9eb02196e789c9cb5c3c7c0f04fb447dc2adffd95265b2c7223a8a615ccbf", size = 437173 },
    { url = "https://files.pythonhosted.org/packages/79/5e/be4fb0d1684eb822c9a62fb18a3e44a06188f78aa466b2ad991d2ee31104/tornado-6.4.2-cp38-abi3-musllinux_1_2_aarch64.whl", hash = "sha256:304463bd0772442ff4d0f5149c6f1c2135a1fae045adf070821c6cdc76980634", size = 437892 },
    { url = "https://files.pythonhosted.org/packages/f5/33/4f91fdd94ea36e1d796147003b490fe60a0215ac5737b6f9c65e160d4fe0/tornado-6.4.2-cp38-abi3-musllinux_1_2_i686.whl", hash = "sha256:c82c46813ba483a385ab2a99caeaedf92585a1f90defb5693351fa7e4ea0bf73", size = 437334 },
    { url = "https://files.pythonhosted.org/packages/2b/ae/c1b22d4524b0e10da2f29a176fb2890386f7bd1f63aacf186444873a88a0/tornado-6.4.2-cp38-abi3-musllinux_1_2_x86_64.whl", hash = "sha256:932d195ca9015956fa502c6b56af9eb06106140d844a335590c1ec7f5277d10c", size = 437261 },
    { url = "https://files.pythonhosted.org/packages/b5/25/36dbd49ab6d179bcfc4c6c093a51795a4f3bed380543a8242ac3517a1751/tornado-6.4.2-cp38-abi3-win32.whl", hash = "sha256:2876cef82e6c5978fde1e0d5b1f919d756968d5b4282418f3146b79b58556482", size = 438463 },
    { url = "https://files.pythonhosted.org/packages/61/cc/58b1adeb1bb46228442081e746fcdbc4540905c87e8add7c277540934edb/tornado-6.4.2-cp38-abi3-win_amd64.whl", hash = "sha256:908b71bf3ff37d81073356a5fadcc660eb10c1476ee6e2725588626ce7e5ca38", size = 438907 },
]

[[package]]
name = "tqdm"
version = "4.67.0"
source = { registry = "https://pypi.org/simple" }
dependencies = [
    { name = "colorama", marker = "platform_system == 'Windows'" },
]
sdist = { url = "https://files.pythonhosted.org/packages/e8/4f/0153c21dc5779a49a0598c445b1978126b1344bab9ee71e53e44877e14e0/tqdm-4.67.0.tar.gz", hash = "sha256:fe5a6f95e6fe0b9755e9469b77b9c3cf850048224ecaa8293d7d2d31f97d869a", size = 169739 }
wheels = [
    { url = "https://files.pythonhosted.org/packages/2b/78/57043611a16c655c8350b4c01b8d6abfb38cc2acb475238b62c2146186d7/tqdm-4.67.0-py3-none-any.whl", hash = "sha256:0cd8af9d56911acab92182e88d763100d4788bdf421d251616040cc4d44863be", size = 78590 },
]

[[package]]
name = "traitlets"
version = "5.14.3"
source = { registry = "https://pypi.org/simple" }
sdist = { url = "https://files.pythonhosted.org/packages/eb/79/72064e6a701c2183016abbbfedaba506d81e30e232a68c9f0d6f6fcd1574/traitlets-5.14.3.tar.gz", hash = "sha256:9ed0579d3502c94b4b3732ac120375cda96f923114522847de4b3bb98b96b6b7", size = 161621 }
wheels = [
    { url = "https://files.pythonhosted.org/packages/00/c0/8f5d070730d7836adc9c9b6408dec68c6ced86b304a9b26a14df072a6e8c/traitlets-5.14.3-py3-none-any.whl", hash = "sha256:b74e89e397b1ed28cc831db7aea759ba6640cb3de13090ca145426688ff1ac4f", size = 85359 },
]

[[package]]
name = "triton"
version = "2.1.0"
source = { registry = "https://pypi.org/simple" }
dependencies = [
    { name = "filelock", marker = "(platform_machine != 'aarch64' and platform_machine != 'arm64') or (platform_machine == 'aarch64' and platform_system != 'Linux') or (platform_machine == 'arm64' and platform_system != 'Darwin')" },
]
wheels = [
    { url = "https://files.pythonhosted.org/packages/72/98/34f43ed68ee6455ea874f749a5515c0600243186301ecd83819d942ce08a/triton-2.1.0-0-cp38-cp38-manylinux2014_x86_64.manylinux_2_17_x86_64.whl", hash = "sha256:39f6fb6bdccb3e98f3152e3fbea724f1aeae7d749412bbb1fa9c441d474eba26", size = 89160672 },
    { url = "https://files.pythonhosted.org/packages/d4/75/ffd4c7a624bc2d60f7d1a4955fe69291d8bdfcd7bd49eaa90ebdc1d2fa7d/triton-2.1.0-0-pp38-pypy38_pp73-manylinux2014_x86_64.manylinux_2_17_x86_64.whl", hash = "sha256:82fc5aeeedf6e36be4e4530cbdcba81a09d65c18e02f52dc298696d45721f3bd", size = 89123251 },
]

[[package]]
name = "typer"
version = "0.15.0"
source = { registry = "https://pypi.org/simple" }
dependencies = [
    { name = "click", marker = "(platform_machine != 'aarch64' and platform_machine != 'arm64' and python_full_version == '3.8.20') or (platform_machine == 'aarch64' and python_full_version == '3.8.20') or (platform_machine == 'aarch64' and platform_system == 'Linux') or (platform_machine == 'arm64' and python_full_version == '3.8.20') or (platform_machine == 'arm64' and platform_system == 'Darwin')" },
    { name = "rich", marker = "(platform_machine != 'aarch64' and platform_machine != 'arm64' and python_full_version == '3.8.20') or (platform_machine == 'aarch64' and python_full_version == '3.8.20') or (platform_machine == 'aarch64' and platform_system == 'Linux') or (platform_machine == 'arm64' and python_full_version == '3.8.20') or (platform_machine == 'arm64' and platform_system == 'Darwin')" },
    { name = "shellingham", marker = "(platform_machine != 'aarch64' and platform_machine != 'arm64' and python_full_version == '3.8.20') or (platform_machine == 'aarch64' and python_full_version == '3.8.20') or (platform_machine == 'aarch64' and platform_system == 'Linux') or (platform_machine == 'arm64' and python_full_version == '3.8.20') or (platform_machine == 'arm64' and platform_system == 'Darwin')" },
    { name = "typing-extensions", marker = "(platform_machine != 'aarch64' and platform_machine != 'arm64' and python_full_version == '3.8.20') or (platform_machine == 'aarch64' and python_full_version == '3.8.20') or (platform_machine == 'aarch64' and platform_system == 'Linux') or (platform_machine == 'arm64' and python_full_version == '3.8.20') or (platform_machine == 'arm64' and platform_system == 'Darwin')" },
]
sdist = { url = "https://files.pythonhosted.org/packages/69/82/5bb5c124bcb7b7f14006791b172df0d731cbd10b377bb336685e7ebf0166/typer-0.15.0.tar.gz", hash = "sha256:8995452a598922ed8d8ad8c06ca63a218881ab601f5fa6fb0c511f7776497c7e", size = 99794 }
wheels = [
    { url = "https://files.pythonhosted.org/packages/e9/88/9ba31984811331d55bd384c603cdad189b3503c6c8e66366064f10983f3f/typer-0.15.0-py3-none-any.whl", hash = "sha256:bd16241db7e0f989ce1a0d8faa5aa1e43b9b9ac3fd1d4b8bcff91503d6717e38", size = 44733 },
]

[[package]]
name = "typing-extensions"
version = "4.5.0"
source = { registry = "https://pypi.org/simple" }
sdist = { url = "https://files.pythonhosted.org/packages/d3/20/06270dac7316220643c32ae61694e451c98f8caf4c8eab3aa80a2bedf0df/typing_extensions-4.5.0.tar.gz", hash = "sha256:5cb5f4a79139d699607b3ef622a1dedafa84e115ab0024e0d9c044a9479ca7cb", size = 52399 }
wheels = [
    { url = "https://files.pythonhosted.org/packages/31/25/5abcd82372d3d4a3932e1fa8c3dbf9efac10cc7c0d16e78467460571b404/typing_extensions-4.5.0-py3-none-any.whl", hash = "sha256:fb33085c39dd998ac16d1431ebc293a8b3eedd00fd4a32de0ff79002c19511b4", size = 27736 },
]

[[package]]
name = "tzdata"
version = "2024.2"
source = { registry = "https://pypi.org/simple" }
sdist = { url = "https://files.pythonhosted.org/packages/e1/34/943888654477a574a86a98e9896bae89c7aa15078ec29f490fef2f1e5384/tzdata-2024.2.tar.gz", hash = "sha256:7d85cc416e9382e69095b7bdf4afd9e3880418a2413feec7069d533d6b4e31cc", size = 193282 }
wheels = [
    { url = "https://files.pythonhosted.org/packages/a6/ab/7e5f53c3b9d14972843a647d8d7a853969a58aecc7559cb3267302c94774/tzdata-2024.2-py2.py3-none-any.whl", hash = "sha256:a48093786cdcde33cad18c2555e8532f34422074448fbc874186f0abd79565cd", size = 346586 },
]

[[package]]
name = "ultralytics"
version = "8.3.29"
source = { registry = "https://pypi.org/simple" }
dependencies = [
    { name = "matplotlib", marker = "(platform_machine != 'aarch64' and platform_machine != 'arm64' and python_full_version == '3.8.20') or (platform_machine == 'aarch64' and python_full_version == '3.8.20') or (platform_machine == 'aarch64' and platform_system == 'Linux') or (platform_machine == 'arm64' and python_full_version == '3.8.20') or (platform_machine == 'arm64' and platform_system == 'Darwin')" },
    { name = "numpy", marker = "(platform_machine != 'aarch64' and platform_machine != 'arm64' and python_full_version == '3.8.20') or (platform_machine == 'aarch64' and python_full_version == '3.8.20') or (platform_machine == 'aarch64' and platform_system == 'Linux') or (platform_machine == 'arm64' and python_full_version == '3.8.20') or (platform_machine == 'arm64' and platform_system == 'Darwin')" },
    { name = "opencv-python", marker = "(platform_machine != 'aarch64' and platform_machine != 'arm64' and python_full_version == '3.8.20') or (platform_machine == 'aarch64' and python_full_version == '3.8.20') or (platform_machine == 'aarch64' and platform_system == 'Linux') or (platform_machine == 'arm64' and python_full_version == '3.8.20') or (platform_machine == 'arm64' and platform_system == 'Darwin')" },
    { name = "pandas", marker = "(platform_machine != 'aarch64' and platform_machine != 'arm64' and python_full_version == '3.8.20') or (platform_machine == 'aarch64' and python_full_version == '3.8.20') or (platform_machine == 'aarch64' and platform_system == 'Linux') or (platform_machine == 'arm64' and python_full_version == '3.8.20') or (platform_machine == 'arm64' and platform_system == 'Darwin')" },
    { name = "pillow", marker = "(platform_machine != 'aarch64' and platform_machine != 'arm64' and python_full_version == '3.8.20') or (platform_machine == 'aarch64' and python_full_version == '3.8.20') or (platform_machine == 'aarch64' and platform_system == 'Linux') or (platform_machine == 'arm64' and python_full_version == '3.8.20') or (platform_machine == 'arm64' and platform_system == 'Darwin')" },
    { name = "psutil", marker = "(platform_machine != 'aarch64' and platform_machine != 'arm64' and python_full_version == '3.8.20') or (platform_machine == 'aarch64' and python_full_version == '3.8.20') or (platform_machine == 'aarch64' and platform_system == 'Linux') or (platform_machine == 'arm64' and python_full_version == '3.8.20') or (platform_machine == 'arm64' and platform_system == 'Darwin')" },
    { name = "py-cpuinfo", marker = "(platform_machine != 'aarch64' and platform_machine != 'arm64' and python_full_version == '3.8.20') or (platform_machine == 'aarch64' and python_full_version == '3.8.20') or (platform_machine == 'aarch64' and platform_system == 'Linux') or (platform_machine == 'arm64' and python_full_version == '3.8.20') or (platform_machine == 'arm64' and platform_system == 'Darwin')" },
    { name = "pyyaml", marker = "(platform_machine != 'aarch64' and platform_machine != 'arm64' and python_full_version == '3.8.20') or (platform_machine == 'aarch64' and python_full_version == '3.8.20') or (platform_machine == 'aarch64' and platform_system == 'Linux') or (platform_machine == 'arm64' and python_full_version == '3.8.20') or (platform_machine == 'arm64' and platform_system == 'Darwin')" },
    { name = "requests", marker = "(platform_machine != 'aarch64' and platform_machine != 'arm64' and python_full_version == '3.8.20') or (platform_machine == 'aarch64' and python_full_version == '3.8.20') or (platform_machine == 'aarch64' and platform_system == 'Linux') or (platform_machine == 'arm64' and python_full_version == '3.8.20') or (platform_machine == 'arm64' and platform_system == 'Darwin')" },
    { name = "scipy", marker = "(platform_machine != 'aarch64' and platform_machine != 'arm64' and python_full_version == '3.8.20') or (platform_machine == 'aarch64' and python_full_version == '3.8.20') or (platform_machine == 'aarch64' and platform_system == 'Linux') or (platform_machine == 'arm64' and python_full_version == '3.8.20') or (platform_machine == 'arm64' and platform_system == 'Darwin')" },
    { name = "seaborn", marker = "(platform_machine != 'aarch64' and platform_machine != 'arm64' and python_full_version == '3.8.20') or (platform_machine == 'aarch64' and python_full_version == '3.8.20') or (platform_machine == 'aarch64' and platform_system == 'Linux') or (platform_machine == 'arm64' and python_full_version == '3.8.20') or (platform_machine == 'arm64' and platform_system == 'Darwin')" },
    { name = "torch", marker = "(platform_machine != 'aarch64' and platform_machine != 'arm64' and python_full_version == '3.8.20') or (platform_machine == 'aarch64' and python_full_version == '3.8.20') or (platform_machine == 'aarch64' and platform_system == 'Linux') or (platform_machine == 'arm64' and python_full_version == '3.8.20') or (platform_machine == 'arm64' and platform_system == 'Darwin')" },
    { name = "torchvision", marker = "(platform_machine != 'aarch64' and platform_machine != 'arm64' and python_full_version == '3.8.20') or (platform_machine == 'aarch64' and python_full_version == '3.8.20') or (platform_machine == 'aarch64' and platform_system == 'Linux') or (platform_machine == 'arm64' and python_full_version == '3.8.20') or (platform_machine == 'arm64' and platform_system == 'Darwin')" },
    { name = "tqdm", marker = "(platform_machine != 'aarch64' and platform_machine != 'arm64' and python_full_version == '3.8.20') or (platform_machine == 'aarch64' and python_full_version == '3.8.20') or (platform_machine == 'aarch64' and platform_system == 'Linux') or (platform_machine == 'arm64' and python_full_version == '3.8.20') or (platform_machine == 'arm64' and platform_system == 'Darwin')" },
    { name = "ultralytics-thop", marker = "(platform_machine != 'aarch64' and platform_machine != 'arm64' and python_full_version == '3.8.20') or (platform_machine == 'aarch64' and python_full_version == '3.8.20') or (platform_machine == 'aarch64' and platform_system == 'Linux') or (platform_machine == 'arm64' and python_full_version == '3.8.20') or (platform_machine == 'arm64' and platform_system == 'Darwin')" },
]
sdist = { url = "https://files.pythonhosted.org/packages/fe/96/a9ca51929f49078ddb786c9e0c2a3c573a9ebb45b3ced425c9bd9c60c7d8/ultralytics-8.3.29.tar.gz", hash = "sha256:1d1f0e907312da7dcb3543907d392ec89be62ab2cac8a9b25696304c17f8a71c", size = 765882 }
wheels = [
    { url = "https://files.pythonhosted.org/packages/e6/cf/6b00eadc2dba120b66b842be8f47386f7ea19e861ec4f7711b997b7b707a/ultralytics-8.3.29-py3-none-any.whl", hash = "sha256:c428f704dc40ee6608c86c2bbaf84163f4d2c7d3999c7c46b902bc1a9ebd294b", size = 883819 },
]

[[package]]
name = "ultralytics-thop"
version = "2.0.11"
source = { registry = "https://pypi.org/simple" }
dependencies = [
    { name = "numpy", marker = "(platform_machine != 'aarch64' and platform_machine != 'arm64' and python_full_version == '3.8.20') or (platform_machine == 'aarch64' and python_full_version == '3.8.20') or (platform_machine == 'aarch64' and platform_system == 'Linux') or (platform_machine == 'arm64' and python_full_version == '3.8.20') or (platform_machine == 'arm64' and platform_system == 'Darwin')" },
    { name = "torch", marker = "(platform_machine != 'aarch64' and platform_machine != 'arm64' and python_full_version == '3.8.20') or (platform_machine == 'aarch64' and python_full_version == '3.8.20') or (platform_machine == 'aarch64' and platform_system == 'Linux') or (platform_machine == 'arm64' and python_full_version == '3.8.20') or (platform_machine == 'arm64' and platform_system == 'Darwin')" },
]
sdist = { url = "https://files.pythonhosted.org/packages/1f/87/372e7a1beea2ed84b05a7b096f86ca67cb9a945337923ca6be6f80d4a200/ultralytics_thop-2.0.11.tar.gz", hash = "sha256:1be3b6176231479d478b4591ee098368ee04249013123ef9cbd043b9d3a15ddd", size = 28765 }
wheels = [
    { url = "https://files.pythonhosted.org/packages/d7/ec/3650362c6cd72f0a2a9d840cbe7a136ceea6e06b02bb7088a4f436accc5c/ultralytics_thop-2.0.11-py3-none-any.whl", hash = "sha256:49da8b32362a3c3d95cbb89d49311c5ab7f1e5af96a27ded6212a62b2db8549f", size = 26080 },
]

[[package]]
name = "urllib3"
version = "2.2.3"
source = { registry = "https://pypi.org/simple" }
sdist = { url = "https://files.pythonhosted.org/packages/ed/63/22ba4ebfe7430b76388e7cd448d5478814d3032121827c12a2cc287e2260/urllib3-2.2.3.tar.gz", hash = "sha256:e7d814a81dad81e6caf2ec9fdedb284ecc9c73076b62654547cc64ccdcae26e9", size = 300677 }
wheels = [
    { url = "https://files.pythonhosted.org/packages/ce/d9/5f4c13cecde62396b0d3fe530a50ccea91e7dfc1ccf0e09c228841bb5ba8/urllib3-2.2.3-py3-none-any.whl", hash = "sha256:ca899ca043dcb1bafa3e262d73aa25c465bfb49e0bd9dd5d59f1d0acba2f8fac", size = 126338 },
]

[[package]]
name = "virtualenv"
version = "20.28.0"
source = { registry = "https://pypi.org/simple" }
dependencies = [
    { name = "distlib", marker = "(platform_machine != 'aarch64' and platform_machine != 'arm64' and python_full_version == '3.8.20') or (platform_machine == 'aarch64' and python_full_version == '3.8.20') or (platform_machine == 'aarch64' and platform_system == 'Linux') or (platform_machine == 'arm64' and python_full_version == '3.8.20') or (platform_machine == 'arm64' and platform_system == 'Darwin')" },
    { name = "filelock", marker = "(platform_machine != 'aarch64' and platform_machine != 'arm64' and python_full_version == '3.8.20') or (platform_machine == 'aarch64' and python_full_version == '3.8.20') or (platform_machine == 'aarch64' and platform_system == 'Linux') or (platform_machine == 'arm64' and python_full_version == '3.8.20') or (platform_machine == 'arm64' and platform_system == 'Darwin')" },
    { name = "platformdirs", marker = "(platform_machine != 'aarch64' and platform_machine != 'arm64' and python_full_version == '3.8.20') or (platform_machine == 'aarch64' and python_full_version == '3.8.20') or (platform_machine == 'aarch64' and platform_system == 'Linux') or (platform_machine == 'arm64' and python_full_version == '3.8.20') or (platform_machine == 'arm64' and platform_system == 'Darwin')" },
]
sdist = { url = "https://files.pythonhosted.org/packages/bf/75/53316a5a8050069228a2f6d11f32046cfa94fbb6cc3f08703f59b873de2e/virtualenv-20.28.0.tar.gz", hash = "sha256:2c9c3262bb8e7b87ea801d715fae4495e6032450c71d2309be9550e7364049aa", size = 7650368 }
wheels = [
    { url = "https://files.pythonhosted.org/packages/10/f9/0919cf6f1432a8c4baa62511f8f8da8225432d22e83e3476f5be1a1edc6e/virtualenv-20.28.0-py3-none-any.whl", hash = "sha256:23eae1b4516ecd610481eda647f3a7c09aea295055337331bb4e6892ecce47b0", size = 4276702 },
]

[[package]]
name = "wandb"
version = "0.18.7"
source = { registry = "https://pypi.org/simple" }
dependencies = [
    { name = "click", marker = "(platform_machine != 'aarch64' and platform_machine != 'arm64' and python_full_version == '3.8.20') or (platform_machine == 'aarch64' and python_full_version == '3.8.20') or (platform_machine == 'aarch64' and platform_system == 'Linux') or (platform_machine == 'arm64' and python_full_version == '3.8.20') or (platform_machine == 'arm64' and platform_system == 'Darwin')" },
    { name = "docker-pycreds", marker = "(platform_machine != 'aarch64' and platform_machine != 'arm64' and python_full_version == '3.8.20') or (platform_machine == 'aarch64' and python_full_version == '3.8.20') or (platform_machine == 'aarch64' and platform_system == 'Linux') or (platform_machine == 'arm64' and python_full_version == '3.8.20') or (platform_machine == 'arm64' and platform_system == 'Darwin')" },
    { name = "gitpython", marker = "(platform_machine != 'aarch64' and platform_machine != 'arm64' and python_full_version == '3.8.20') or (platform_machine == 'aarch64' and python_full_version == '3.8.20') or (platform_machine == 'aarch64' and platform_system == 'Linux') or (platform_machine == 'arm64' and python_full_version == '3.8.20') or (platform_machine == 'arm64' and platform_system == 'Darwin')" },
    { name = "platformdirs", marker = "(platform_machine != 'aarch64' and platform_machine != 'arm64' and python_full_version == '3.8.20') or (platform_machine == 'aarch64' and python_full_version == '3.8.20') or (platform_machine == 'aarch64' and platform_system == 'Linux') or (platform_machine == 'arm64' and python_full_version == '3.8.20') or (platform_machine == 'arm64' and platform_system == 'Darwin')" },
    { name = "protobuf", marker = "(platform_machine != 'aarch64' and platform_machine != 'arm64' and python_full_version == '3.8.20') or (platform_machine == 'aarch64' and python_full_version == '3.8.20') or (platform_machine == 'aarch64' and platform_system == 'Linux') or (platform_machine == 'arm64' and python_full_version == '3.8.20') or (platform_machine == 'arm64' and platform_system == 'Darwin')" },
    { name = "psutil", marker = "(platform_machine != 'aarch64' and platform_machine != 'arm64' and python_full_version == '3.8.20') or (platform_machine == 'aarch64' and python_full_version == '3.8.20') or (platform_machine == 'aarch64' and platform_system == 'Linux') or (platform_machine == 'arm64' and python_full_version == '3.8.20') or (platform_machine == 'arm64' and platform_system == 'Darwin')" },
    { name = "pyyaml", marker = "(platform_machine != 'aarch64' and platform_machine != 'arm64' and python_full_version == '3.8.20') or (platform_machine == 'aarch64' and python_full_version == '3.8.20') or (platform_machine == 'aarch64' and platform_system == 'Linux') or (platform_machine == 'arm64' and python_full_version == '3.8.20') or (platform_machine == 'arm64' and platform_system == 'Darwin')" },
    { name = "requests", marker = "(platform_machine != 'aarch64' and platform_machine != 'arm64' and python_full_version == '3.8.20') or (platform_machine == 'aarch64' and python_full_version == '3.8.20') or (platform_machine == 'aarch64' and platform_system == 'Linux') or (platform_machine == 'arm64' and python_full_version == '3.8.20') or (platform_machine == 'arm64' and platform_system == 'Darwin')" },
    { name = "sentry-sdk", marker = "(platform_machine != 'aarch64' and platform_machine != 'arm64' and python_full_version == '3.8.20') or (platform_machine == 'aarch64' and python_full_version == '3.8.20') or (platform_machine == 'aarch64' and platform_system == 'Linux') or (platform_machine == 'arm64' and python_full_version == '3.8.20') or (platform_machine == 'arm64' and platform_system == 'Darwin')" },
    { name = "setproctitle", marker = "(platform_machine != 'aarch64' and platform_machine != 'arm64' and python_full_version == '3.8.20') or (platform_machine == 'aarch64' and python_full_version == '3.8.20') or (platform_machine == 'aarch64' and platform_system == 'Linux') or (platform_machine == 'arm64' and python_full_version == '3.8.20') or (platform_machine == 'arm64' and platform_system == 'Darwin')" },
    { name = "setuptools", marker = "(platform_machine != 'aarch64' and platform_machine != 'arm64' and python_full_version == '3.8.20') or (platform_machine == 'aarch64' and python_full_version == '3.8.20') or (platform_machine == 'aarch64' and platform_system == 'Linux') or (platform_machine == 'arm64' and python_full_version == '3.8.20') or (platform_machine == 'arm64' and platform_system == 'Darwin')" },
    { name = "typing-extensions", marker = "(platform_machine != 'aarch64' and platform_machine != 'arm64' and python_full_version == '3.8.20') or (platform_machine == 'aarch64' and python_full_version == '3.8.20') or (platform_machine == 'aarch64' and platform_system == 'Linux') or (platform_machine == 'arm64' and python_full_version == '3.8.20') or (platform_machine == 'arm64' and platform_system == 'Darwin')" },
]
sdist = { url = "https://files.pythonhosted.org/packages/d5/10/81cd2519a92c5dc76f0a3553daa32bc58875e05abae6eca4509e65c87d63/wandb-0.18.7.tar.gz", hash = "sha256:00f9891558d4833ee47f21ce6c603499f0bd1a7ce117ff55ee1a041e9094f9a2", size = 9505273 }
wheels = [
    { url = "https://files.pythonhosted.org/packages/d1/78/ca2444c41bcacd6b49846cfa853698935c656f4419f38d0860177b31763c/wandb-0.18.7-py3-none-any.whl", hash = "sha256:c2b9f9fea6daf8b62a505ea5d77d7e5e375c6014947a8882c0497399a9a1e4af", size = 6266739 },
    { url = "https://files.pythonhosted.org/packages/0c/6d/cf600f649090d3c3f8ac86becf10a1d3d5c1ce305389c4d02cc9488fb8d0/wandb-0.18.7-py3-none-macosx_10_13_x86_64.whl", hash = "sha256:9fb2d381b20a079d7bb519b1b5cbbd94a10e941a2a0c5ccc044748b00344a294", size = 15789924 },
    { url = "https://files.pythonhosted.org/packages/de/7f/23f776942928bc9aea4d167030c39f4aee23fe07159ab5341bba8bb05a7f/wandb-0.18.7-py3-none-macosx_11_0_arm64.whl", hash = "sha256:87209f5aed8dbcf4b699ce745d096bc13b3cb66217efa5c44dd772d4f7fe7836", size = 15223289 },
    { url = "https://files.pythonhosted.org/packages/0b/e7/1cfc141d8ea5138cfa8bc6383b9047c7e0c26873ce15e43bc5db8fa5f249/wandb-0.18.7-py3-none-macosx_11_0_x86_64.whl", hash = "sha256:e31d2115c558257406bf9beffe13d42313d958f2809cb15123a8e6a6d18d66c6", size = 15921278 },
    { url = "https://files.pythonhosted.org/packages/8f/bc/1688dd13505479f2a1901728e7d0e7b572ea7d9233af9beff62edf9a42fa/wandb-0.18.7-py3-none-manylinux_2_17_aarch64.manylinux2014_aarch64.whl", hash = "sha256:e261e9f87005a4487548137d04bfa10fa14e3306b9901bc6ac2f3335c73df7c6", size = 15179910 },
    { url = "https://files.pythonhosted.org/packages/a3/65/8af6447adb236c0b487ae44f370cb24c8afda678b5acf7f1cb4469739048/wandb-0.18.7-py3-none-manylinux_2_17_x86_64.manylinux2014_x86_64.whl", hash = "sha256:b3133683a5b3bd3a50cf498e6b5ecc7406738619ae9f245326a9fa2e80ad313f", size = 16104608 },
    { url = "https://files.pythonhosted.org/packages/a6/34/fccdb0a3001200eadcf660558e549be895f18e0a10658fa957712fe02333/wandb-0.18.7-py3-none-musllinux_1_2_x86_64.whl", hash = "sha256:7ca272660d880ba007aa7b4be2f88160692b2f12dccd431bd2f6471c85e68986", size = 16181168 },
    { url = "https://files.pythonhosted.org/packages/62/29/465482fa31ee52e310df09b365ea1f498799b1aba9b7520f9f27f83eb371/wandb-0.18.7-py3-none-win32.whl", hash = "sha256:a42b63c9b9e552b51e51b35caf26d81675dbc012317bc2701e39b3d84d479354", size = 15472552 },
    { url = "https://files.pythonhosted.org/packages/1f/d3/1996ef42e58a049d6b2d6c3e3f0c8d7d38a286f707c515672a928fd9eb6c/wandb-0.18.7-py3-none-win_amd64.whl", hash = "sha256:4ba9fda6dd7db02a23c6b302411fe26c3fcfea4947cc130a65e1de19812d324e", size = 15472555 },
]

[[package]]
name = "wcwidth"
version = "0.2.13"
source = { registry = "https://pypi.org/simple" }
sdist = { url = "https://files.pythonhosted.org/packages/6c/63/53559446a878410fc5a5974feb13d31d78d752eb18aeba59c7fef1af7598/wcwidth-0.2.13.tar.gz", hash = "sha256:72ea0c06399eb286d978fdedb6923a9eb47e1c486ce63e9b4e64fc18303972b5", size = 101301 }
wheels = [
    { url = "https://files.pythonhosted.org/packages/fd/84/fd2ba7aafacbad3c4201d395674fc6348826569da3c0937e75505ead3528/wcwidth-0.2.13-py2.py3-none-any.whl", hash = "sha256:3da69048e4540d84af32131829ff948f1e022c1c6bdb8d6102117aac784f6859", size = 34166 },
]

[[package]]
name = "win32-setctime"
version = "1.1.0"
source = { registry = "https://pypi.org/simple" }
sdist = { url = "https://files.pythonhosted.org/packages/6b/dd/f95a13d2b235a28d613ba23ebad55191514550debb968b46aab99f2e3a30/win32_setctime-1.1.0.tar.gz", hash = "sha256:15cf5750465118d6929ae4de4eb46e8edae9a5634350c01ba582df868e932cb2", size = 3676 }
wheels = [
    { url = "https://files.pythonhosted.org/packages/0a/e6/a7d828fef907843b2a5773ebff47fb79ac0c1c88d60c0ca9530ee941e248/win32_setctime-1.1.0-py3-none-any.whl", hash = "sha256:231db239e959c2fe7eb1d7dc129f11172354f98361c4fa2d6d2d7e278baa8aad", size = 3604 },
]

[[package]]
name = "yarl"
version = "1.15.2"
source = { registry = "https://pypi.org/simple" }
dependencies = [
    { name = "idna", marker = "(platform_machine != 'aarch64' and platform_machine != 'arm64' and python_full_version == '3.8.20') or (platform_machine == 'aarch64' and python_full_version == '3.8.20') or (platform_machine == 'aarch64' and platform_system == 'Linux') or (platform_machine == 'arm64' and python_full_version == '3.8.20') or (platform_machine == 'arm64' and platform_system == 'Darwin')" },
    { name = "multidict", marker = "(platform_machine != 'aarch64' and platform_machine != 'arm64' and python_full_version == '3.8.20') or (platform_machine == 'aarch64' and python_full_version == '3.8.20') or (platform_machine == 'aarch64' and platform_system == 'Linux') or (platform_machine == 'arm64' and python_full_version == '3.8.20') or (platform_machine == 'arm64' and platform_system == 'Darwin')" },
    { name = "propcache", marker = "(platform_machine != 'aarch64' and platform_machine != 'arm64' and python_full_version == '3.8.20') or (platform_machine == 'aarch64' and python_full_version == '3.8.20') or (platform_machine == 'aarch64' and platform_system == 'Linux') or (platform_machine == 'arm64' and python_full_version == '3.8.20') or (platform_machine == 'arm64' and platform_system == 'Darwin')" },
]
sdist = { url = "https://files.pythonhosted.org/packages/06/e1/d5427a061819c9f885f58bb0467d02a523f1aec19f9e5f9c82ce950d90d3/yarl-1.15.2.tar.gz", hash = "sha256:a39c36f4218a5bb668b4f06874d676d35a035ee668e6e7e3538835c703634b84", size = 169318 }
wheels = [
    { url = "https://files.pythonhosted.org/packages/7b/1f/544439ce6b7a498327d57ff40f0cd4f24bf4b1c1daf76c8c962dca022e71/yarl-1.15.2-cp38-cp38-macosx_10_9_universal2.whl", hash = "sha256:fbbb63bed5fcd70cd3dd23a087cd78e4675fb5a2963b8af53f945cbbca79ae16", size = 138555 },
    { url = "https://files.pythonhosted.org/packages/e8/b7/d6f33e7a42832f1e8476d0aabe089be0586a9110b5dfc2cef93444dc7c21/yarl-1.15.2-cp38-cp38-macosx_10_9_x86_64.whl", hash = "sha256:e2e93b88ecc8f74074012e18d679fb2e9c746f2a56f79cd5e2b1afcf2a8a786b", size = 89844 },
    { url = "https://files.pythonhosted.org/packages/93/34/ede8d8ed7350b4b21e33fc4eff71e08de31da697034969b41190132d421f/yarl-1.15.2-cp38-cp38-macosx_11_0_arm64.whl", hash = "sha256:af8ff8d7dc07ce873f643de6dfbcd45dc3db2c87462e5c387267197f59e6d776", size = 87671 },
    { url = "https://files.pythonhosted.org/packages/fa/51/6d71e92bc54b5788b18f3dc29806f9ce37e12b7c610e8073357717f34b78/yarl-1.15.2-cp38-cp38-manylinux_2_17_aarch64.manylinux2014_aarch64.whl", hash = "sha256:66f629632220a4e7858b58e4857927dd01a850a4cef2fb4044c8662787165cf7", size = 314558 },
    { url = "https://files.pythonhosted.org/packages/76/0a/f9ffe503b4ef77cd77c9eefd37717c092e26f2c2dbbdd45700f864831292/yarl-1.15.2-cp38-cp38-manylinux_2_17_ppc64le.manylinux2014_ppc64le.whl", hash = "sha256:833547179c31f9bec39b49601d282d6f0ea1633620701288934c5f66d88c3e50", size = 327622 },
    { url = "https://files.pythonhosted.org/packages/8b/38/8eb602eeb153de0189d572dce4ed81b9b14f71de7c027d330b601b4fdcdc/yarl-1.15.2-cp38-cp38-manylinux_2_17_s390x.manylinux2014_s390x.whl", hash = "sha256:2aa738e0282be54eede1e3f36b81f1e46aee7ec7602aa563e81e0e8d7b67963f", size = 324447 },
    { url = "https://files.pythonhosted.org/packages/c2/1e/1c78c695a4c7b957b5665e46a89ea35df48511dbed301a05c0a8beed0cc3/yarl-1.15.2-cp38-cp38-manylinux_2_17_x86_64.manylinux2014_x86_64.whl", hash = "sha256:9a13a07532e8e1c4a5a3afff0ca4553da23409fad65def1b71186fb867eeae8d", size = 319009 },
    { url = "https://files.pythonhosted.org/packages/06/a0/7ea93de4ca1991e7f92a8901dcd1585165f547d342f7c6f36f1ea58b75de/yarl-1.15.2-cp38-cp38-manylinux_2_5_i686.manylinux1_i686.manylinux_2_17_i686.manylinux2014_i686.whl", hash = "sha256:c45817e3e6972109d1a2c65091504a537e257bc3c885b4e78a95baa96df6a3f8", size = 307760 },
    { url = "https://files.pythonhosted.org/packages/f4/b4/ceaa1f35cfb37fe06af3f7404438abf9a1262dc5df74dba37c90b0615e06/yarl-1.15.2-cp38-cp38-musllinux_1_2_aarch64.whl", hash = "sha256:670eb11325ed3a6209339974b276811867defe52f4188fe18dc49855774fa9cf", size = 315038 },
    { url = "https://files.pythonhosted.org/packages/da/45/a2ca2b547c56550eefc39e45d61e4b42ae6dbb3e913810b5a0eb53e86412/yarl-1.15.2-cp38-cp38-musllinux_1_2_armv7l.whl", hash = "sha256:d417a4f6943112fae3924bae2af7112562285848d9bcee737fc4ff7cbd450e6c", size = 312898 },
    { url = "https://files.pythonhosted.org/packages/ea/e0/f692ba36dedc5b0b22084bba558a7ede053841e247b7dd2adbb9d40450be/yarl-1.15.2-cp38-cp38-musllinux_1_2_i686.whl", hash = "sha256:bc8936d06cd53fddd4892677d65e98af514c8d78c79864f418bbf78a4a2edde4", size = 319370 },
    { url = "https://files.pythonhosted.org/packages/b1/3f/0e382caf39958be6ae61d4bb0c82a68a3c45a494fc8cdc6f55c29757970e/yarl-1.15.2-cp38-cp38-musllinux_1_2_ppc64le.whl", hash = "sha256:954dde77c404084c2544e572f342aef384240b3e434e06cecc71597e95fd1ce7", size = 332429 },
    { url = "https://files.pythonhosted.org/packages/21/6b/c824a4a1c45d67b15b431d4ab83b63462bfcbc710065902e10fa5c2ffd9e/yarl-1.15.2-cp38-cp38-musllinux_1_2_s390x.whl", hash = "sha256:5bc0df728e4def5e15a754521e8882ba5a5121bd6b5a3a0ff7efda5d6558ab3d", size = 333143 },
    { url = "https://files.pythonhosted.org/packages/20/76/8af2a1d93fe95b04e284b5d55daaad33aae6e2f6254a1bcdb40e2752af6c/yarl-1.15.2-cp38-cp38-musllinux_1_2_x86_64.whl", hash = "sha256:b71862a652f50babab4a43a487f157d26b464b1dedbcc0afda02fd64f3809d04", size = 326687 },
    { url = "https://files.pythonhosted.org/packages/1c/53/490830773f907ef8a311cc5d82e5830f75f7692c1adacbdb731d3f1246fd/yarl-1.15.2-cp38-cp38-win32.whl", hash = "sha256:63eab904f8630aed5a68f2d0aeab565dcfc595dc1bf0b91b71d9ddd43dea3aea", size = 78705 },
    { url = "https://files.pythonhosted.org/packages/9c/9d/d944e897abf37f50f4fa2d8d6f5fd0ed9413bc8327d3b4cc25ba9694e1ba/yarl-1.15.2-cp38-cp38-win_amd64.whl", hash = "sha256:2cf441c4b6e538ba0d2591574f95d3fdd33f1efafa864faa077d9636ecc0c4e9", size = 84998 },
    { url = "https://files.pythonhosted.org/packages/46/cf/a28c494decc9c8776b0d7b729c68d26fdafefcedd8d2eab5d9cd767376b2/yarl-1.15.2-py3-none-any.whl", hash = "sha256:0d3105efab7c5c091609abacad33afff33bdff0035bece164c98bcf5a85ef90a", size = 38891 },
]

[[package]]
name = "zipp"
version = "3.20.2"
source = { registry = "https://pypi.org/simple" }
sdist = { url = "https://files.pythonhosted.org/packages/54/bf/5c0000c44ebc80123ecbdddba1f5dcd94a5ada602a9c225d84b5aaa55e86/zipp-3.20.2.tar.gz", hash = "sha256:bc9eb26f4506fda01b81bcde0ca78103b6e62f991b381fec825435c836edbc29", size = 24199 }
wheels = [
    { url = "https://files.pythonhosted.org/packages/62/8b/5ba542fa83c90e09eac972fc9baca7a88e7e7ca4b221a89251954019308b/zipp-3.20.2-py3-none-any.whl", hash = "sha256:a817ac80d6cf4b23bf7f2828b7cabf326f15a001bea8b1f9b49631780ba28350", size = 9200 },
]<|MERGE_RESOLUTION|>--- conflicted
+++ resolved
@@ -266,23 +266,13 @@
 source = { virtual = "." }
 dependencies = [
     { name = "carla", marker = "(platform_machine != 'aarch64' and platform_machine != 'arm64' and python_full_version == '3.8.20') or (platform_machine == 'aarch64' and python_full_version == '3.8.20') or (platform_machine == 'aarch64' and platform_system == 'Linux') or (platform_machine == 'arm64' and python_full_version == '3.8.20') or (platform_machine == 'arm64' and platform_system == 'Darwin')" },
-<<<<<<< HEAD
-    { name = "gymnasium", marker = "(platform_machine != 'aarch64' and platform_machine != 'arm64' and python_full_version == '3.8.20') or (platform_machine == 'aarch64' and python_full_version == '3.8.20') or (platform_machine == 'aarch64' and platform_system == 'Linux') or (platform_machine == 'arm64' and python_full_version == '3.8.20') or (platform_machine == 'arm64' and platform_system == 'Darwin')" },
-=======
->>>>>>> 9c4e5e71
     { name = "ipykernel", marker = "(platform_machine != 'aarch64' and platform_machine != 'arm64' and python_full_version == '3.8.20') or (platform_machine == 'aarch64' and python_full_version == '3.8.20') or (platform_machine == 'aarch64' and platform_system == 'Linux') or (platform_machine == 'arm64' and python_full_version == '3.8.20') or (platform_machine == 'arm64' and platform_system == 'Darwin')" },
     { name = "lightning", marker = "(platform_machine != 'aarch64' and platform_machine != 'arm64' and python_full_version == '3.8.20') or (platform_machine == 'aarch64' and python_full_version == '3.8.20') or (platform_machine == 'aarch64' and platform_system == 'Linux') or (platform_machine == 'arm64' and python_full_version == '3.8.20') or (platform_machine == 'arm64' and platform_system == 'Darwin')" },
     { name = "loguru", marker = "(platform_machine != 'aarch64' and platform_machine != 'arm64' and python_full_version == '3.8.20') or (platform_machine == 'aarch64' and python_full_version == '3.8.20') or (platform_machine == 'aarch64' and platform_system == 'Linux') or (platform_machine == 'arm64' and python_full_version == '3.8.20') or (platform_machine == 'arm64' and platform_system == 'Darwin')" },
     { name = "numpy", marker = "(platform_machine != 'aarch64' and platform_machine != 'arm64' and python_full_version == '3.8.20') or (platform_machine == 'aarch64' and python_full_version == '3.8.20') or (platform_machine == 'aarch64' and platform_system == 'Linux') or (platform_machine == 'arm64' and python_full_version == '3.8.20') or (platform_machine == 'arm64' and platform_system == 'Darwin')" },
     { name = "opencv-python", marker = "(platform_machine != 'aarch64' and platform_machine != 'arm64' and python_full_version == '3.8.20') or (platform_machine == 'aarch64' and python_full_version == '3.8.20') or (platform_machine == 'aarch64' and platform_system == 'Linux') or (platform_machine == 'arm64' and python_full_version == '3.8.20') or (platform_machine == 'arm64' and platform_system == 'Darwin')" },
     { name = "pygame", marker = "(platform_machine != 'aarch64' and platform_machine != 'arm64' and python_full_version == '3.8.20') or (platform_machine == 'aarch64' and python_full_version == '3.8.20') or (platform_machine == 'aarch64' and platform_system == 'Linux') or (platform_machine == 'arm64' and python_full_version == '3.8.20') or (platform_machine == 'arm64' and platform_system == 'Darwin')" },
-<<<<<<< HEAD
-    { name = "ray", extra = ["rllib"], marker = "(platform_machine != 'aarch64' and platform_machine != 'arm64' and python_full_version == '3.8.20') or (platform_machine == 'aarch64' and python_full_version == '3.8.20') or (platform_machine == 'aarch64' and platform_system == 'Linux') or (platform_machine == 'arm64' and python_full_version == '3.8.20') or (platform_machine == 'arm64' and platform_system == 'Darwin')" },
-    { name = "stable-baselines3", marker = "(platform_machine != 'aarch64' and platform_machine != 'arm64' and python_full_version == '3.8.20') or (platform_machine == 'aarch64' and python_full_version == '3.8.20') or (platform_machine == 'aarch64' and platform_system == 'Linux') or (platform_machine == 'arm64' and python_full_version == '3.8.20') or (platform_machine == 'arm64' and platform_system == 'Darwin')" },
-    { name = "tensorflow-probability", marker = "(platform_machine != 'aarch64' and platform_machine != 'arm64' and python_full_version == '3.8.20') or (platform_machine == 'aarch64' and python_full_version == '3.8.20') or (platform_machine == 'aarch64' and platform_system == 'Linux') or (platform_machine == 'arm64' and python_full_version == '3.8.20') or (platform_machine == 'arm64' and platform_system == 'Darwin')" },
-=======
     { name = "shapely", marker = "(platform_machine != 'aarch64' and platform_machine != 'arm64' and python_full_version == '3.8.20') or (platform_machine == 'aarch64' and python_full_version == '3.8.20') or (platform_machine == 'aarch64' and platform_system == 'Linux') or (platform_machine == 'arm64' and python_full_version == '3.8.20') or (platform_machine == 'arm64' and platform_system == 'Darwin')" },
->>>>>>> 9c4e5e71
     { name = "ultralytics", marker = "(platform_machine != 'aarch64' and platform_machine != 'arm64' and python_full_version == '3.8.20') or (platform_machine == 'aarch64' and python_full_version == '3.8.20') or (platform_machine == 'aarch64' and platform_system == 'Linux') or (platform_machine == 'arm64' and python_full_version == '3.8.20') or (platform_machine == 'arm64' and platform_system == 'Darwin')" },
     { name = "wandb", marker = "(platform_machine != 'aarch64' and platform_machine != 'arm64' and python_full_version == '3.8.20') or (platform_machine == 'aarch64' and python_full_version == '3.8.20') or (platform_machine == 'aarch64' and platform_system == 'Linux') or (platform_machine == 'arm64' and python_full_version == '3.8.20') or (platform_machine == 'arm64' and platform_system == 'Darwin')" },
 ]
@@ -302,13 +292,7 @@
     { name = "numpy", specifier = ">=1.24.4" },
     { name = "opencv-python", specifier = ">=4.10.0.84" },
     { name = "pygame", specifier = ">=2.6.1" },
-<<<<<<< HEAD
-    { name = "ray", extras = ["rllib"], specifier = ">=2.0.0" },
-    { name = "stable-baselines3", specifier = ">=2.0.0" },
-    { name = "tensorflow-probability" },
-=======
     { name = "shapely", specifier = ">=2.0.6" },
->>>>>>> 9c4e5e71
     { name = "ultralytics", specifier = ">=8.3.29" },
     { name = "wandb", specifier = ">=0.18.7" },
 ]
@@ -464,18 +448,6 @@
 [package.optional-dependencies]
 http = [
     { name = "aiohttp", marker = "(platform_machine != 'aarch64' and platform_machine != 'arm64' and python_full_version == '3.8.20') or (platform_machine == 'aarch64' and python_full_version == '3.8.20') or (platform_machine == 'aarch64' and platform_system == 'Linux') or (platform_machine == 'arm64' and python_full_version == '3.8.20') or (platform_machine == 'arm64' and platform_system == 'Darwin')" },
-<<<<<<< HEAD
-]
-
-[[package]]
-name = "gast"
-version = "0.6.0"
-source = { registry = "https://pypi.org/simple" }
-sdist = { url = "https://files.pythonhosted.org/packages/3c/14/c566f5ca00c115db7725263408ff952b8ae6d6a4e792ef9c84e77d9af7a1/gast-0.6.0.tar.gz", hash = "sha256:88fc5300d32c7ac6ca7b515310862f71e6fdf2c029bbec7c66c0f5dd47b6b1fb", size = 27708 }
-wheels = [
-    { url = "https://files.pythonhosted.org/packages/a3/61/8001b38461d751cd1a0c3a6ae84346796a5758123f3ed97a1b121dfbf4f3/gast-0.6.0-py3-none-any.whl", hash = "sha256:52b182313f7330389f72b069ba00f174cfe2a06411099547288839c6cbafbd54", size = 21173 },
-=======
->>>>>>> 9c4e5e71
 ]
 
 [[package]]
@@ -1717,14 +1689,6 @@
 ]
 
 [[package]]
-<<<<<<< HEAD
-name = "shellingham"
-version = "1.5.4"
-source = { registry = "https://pypi.org/simple" }
-sdist = { url = "https://files.pythonhosted.org/packages/58/15/8b3609fd3830ef7b27b655beb4b4e9c62313a4e8da8c676e142cc210d58e/shellingham-1.5.4.tar.gz", hash = "sha256:8dbca0739d487e5bd35ab3ca4b36e11c4078f3a234bfce294b0a0291363404de", size = 10310 }
-wheels = [
-    { url = "https://files.pythonhosted.org/packages/e0/f9/0595336914c5619e5f28a1fb793285925a8cd4b432c9da0a987836c7f822/shellingham-1.5.4-py2.py3-none-any.whl", hash = "sha256:7ecfff8f2fd72616f7481040475a65b2bf8af90a56c89140852d1120324e8686", size = 9755 },
-=======
 name = "shapely"
 version = "2.0.6"
 source = { registry = "https://pypi.org/simple" }
@@ -1739,7 +1703,6 @@
     { url = "https://files.pythonhosted.org/packages/ad/a0/7d303b58cdfd01e6c49278e0c969b2023ccbc0698316c478decd9ad863ed/shapely-2.0.6-cp38-cp38-manylinux_2_17_x86_64.manylinux2014_x86_64.whl", hash = "sha256:2423f6c0903ebe5df6d32e0066b3d94029aab18425ad4b07bf98c3972a6e25a1", size = 2498668 },
     { url = "https://files.pythonhosted.org/packages/75/9b/5bc6960fba2f4ab629f2dcf5c68185793e143e14a9aa8773a7b103076510/shapely-2.0.6-cp38-cp38-win32.whl", hash = "sha256:2de00c3bfa80d6750832bde1d9487e302a6dd21d90cb2f210515cefdb616e5f5", size = 1296593 },
     { url = "https://files.pythonhosted.org/packages/ed/12/f1518b49e1e34b49a1d33577e6fe04c0682e2cded33e21ba2ef2752137b9/shapely-2.0.6-cp38-cp38-win_amd64.whl", hash = "sha256:3a82d58a1134d5e975f19268710e53bddd9c473743356c90d97ce04b73e101ee", size = 1457026 },
->>>>>>> 9c4e5e71
 ]
 
 [[package]]
@@ -1886,8 +1849,7 @@
     { name = "nvidia-nccl-cu12", marker = "platform_machine == 'x86_64' and platform_system == 'Linux'" },
     { name = "nvidia-nvtx-cu12", marker = "platform_machine == 'x86_64' and platform_system == 'Linux'" },
     { name = "sympy", marker = "(platform_machine != 'aarch64' and platform_machine != 'arm64' and python_full_version == '3.8.20') or (platform_machine == 'aarch64' and python_full_version == '3.8.20') or (platform_machine == 'aarch64' and platform_system == 'Linux') or (platform_machine == 'arm64' and python_full_version == '3.8.20') or (platform_machine == 'arm64' and platform_system == 'Darwin')" },
-<<<<<<< HEAD
-    { name = "triton", marker = "platform_machine == 'x86_64' and platform_system == 'Linux'" },
+    { name = "triton", marker = "platform_machine == 'x86_64' and platform_system == 'Linux' and python_full_version == '3.8.20'" },
     { name = "typing-extensions", marker = "(platform_machine != 'aarch64' and platform_machine != 'arm64' and python_full_version == '3.8.20') or (platform_machine == 'aarch64' and python_full_version == '3.8.20') or (platform_machine == 'aarch64' and platform_system == 'Linux') or (platform_machine == 'arm64' and python_full_version == '3.8.20') or (platform_machine == 'arm64' and platform_system == 'Darwin')" },
 ]
 wheels = [
@@ -1896,16 +1858,6 @@
     { url = "https://files.pythonhosted.org/packages/2a/27/cd2e60d4accf81aa6279be8c5e9bca99a16bd21b3c0428dc515569e36561/torch-2.1.2-cp38-cp38-win_amd64.whl", hash = "sha256:33d59cd03cb60106857f6c26b36457793637512998666ee3ce17311f217afe2b", size = 192325479 },
     { url = "https://files.pythonhosted.org/packages/3e/50/a6d75238ca673b8ae7958fe6fd51a90741df03b98f009c59793c3a045e90/torch-2.1.2-cp38-none-macosx_10_9_x86_64.whl", hash = "sha256:8e221deccd0def6c2badff6be403e0c53491805ed9915e2c029adbcdb87ab6b5", size = 146701562 },
     { url = "https://files.pythonhosted.org/packages/c5/b4/b7fb1f32a327ffff695cb3d876c1b0ad5261935cb816b92287149f2212a6/torch-2.1.2-cp38-none-macosx_11_0_arm64.whl", hash = "sha256:05b18594f60a911a0c4f023f38a8bda77131fba5fd741bda626e97dcf5a3dd0a", size = 59567250 },
-=======
-    { name = "triton", marker = "platform_machine == 'x86_64' and platform_system == 'Linux' and python_full_version == '3.8.20'" },
-    { name = "typing-extensions", marker = "(platform_machine != 'aarch64' and platform_machine != 'arm64' and python_full_version == '3.8.20') or (platform_machine == 'aarch64' and python_full_version == '3.8.20') or (platform_machine == 'aarch64' and platform_system == 'Linux') or (platform_machine == 'arm64' and python_full_version == '3.8.20') or (platform_machine == 'arm64' and platform_system == 'Darwin')" },
-]
-wheels = [
-    { url = "https://files.pythonhosted.org/packages/a9/71/45aac46b75742e08d2d6f9fc2b612223b5e36115b8b2ed673b23c21b5387/torch-2.4.1-cp38-cp38-manylinux1_x86_64.whl", hash = "sha256:c99e1db4bf0c5347107845d715b4aa1097e601bdc36343d758963055e9599d93", size = 797075439 },
-    { url = "https://files.pythonhosted.org/packages/8e/b4/ed11fb6b5bb0f08e1f9b1f979e22f0e5f1950bda9d5962f8f7da5e0477e3/torch-2.4.1-cp38-cp38-manylinux2014_aarch64.whl", hash = "sha256:b57f07e92858db78c5b72857b4f0b33a65b00dc5d68e7948a8494b0314efb880", size = 89690302 },
-    { url = "https://files.pythonhosted.org/packages/9d/58/37166e7f71cd35e7f76d462fa058758a0aa6c31c1a7e26290f7898d37360/torch-2.4.1-cp38-cp38-win_amd64.whl", hash = "sha256:f18197f3f7c15cde2115892b64f17c80dbf01ed72b008020e7da339902742cf6", size = 199437547 },
-    { url = "https://files.pythonhosted.org/packages/c4/88/4d9f66de5fe732462a2713c9931cab614d3fd6a9b5d9ee1f04768ad64daa/torch-2.4.1-cp38-none-macosx_11_0_arm64.whl", hash = "sha256:5fc1d4d7ed265ef853579caf272686d1ed87cebdcd04f2a498f800ffc53dab71", size = 62137225 },
->>>>>>> 9c4e5e71
 ]
 
 [[package]]
@@ -1931,10 +1883,6 @@
 dependencies = [
     { name = "numpy", marker = "(platform_machine != 'aarch64' and platform_machine != 'arm64' and python_full_version == '3.8.20') or (platform_machine == 'aarch64' and python_full_version == '3.8.20') or (platform_machine == 'aarch64' and platform_system == 'Linux') or (platform_machine == 'arm64' and python_full_version == '3.8.20') or (platform_machine == 'arm64' and platform_system == 'Darwin')" },
     { name = "pillow", marker = "(platform_machine != 'aarch64' and platform_machine != 'arm64' and python_full_version == '3.8.20') or (platform_machine == 'aarch64' and python_full_version == '3.8.20') or (platform_machine == 'aarch64' and platform_system == 'Linux') or (platform_machine == 'arm64' and python_full_version == '3.8.20') or (platform_machine == 'arm64' and platform_system == 'Darwin')" },
-<<<<<<< HEAD
-    { name = "requests", marker = "(platform_machine != 'aarch64' and platform_machine != 'arm64' and python_full_version == '3.8.20') or (platform_machine == 'aarch64' and python_full_version == '3.8.20') or (platform_machine == 'aarch64' and platform_system == 'Linux') or (platform_machine == 'arm64' and python_full_version == '3.8.20') or (platform_machine == 'arm64' and platform_system == 'Darwin')" },
-=======
->>>>>>> 9c4e5e71
     { name = "torch", marker = "(platform_machine != 'aarch64' and platform_machine != 'arm64' and python_full_version == '3.8.20') or (platform_machine == 'aarch64' and python_full_version == '3.8.20') or (platform_machine == 'aarch64' and platform_system == 'Linux') or (platform_machine == 'arm64' and python_full_version == '3.8.20') or (platform_machine == 'arm64' and platform_system == 'Darwin')" },
 ]
 wheels = [
